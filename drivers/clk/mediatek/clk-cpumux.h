/* SPDX-License-Identifier: GPL-2.0-only */
/*
 * Copyright (c) 2015 Linaro Ltd.
 * Author: Pi-Cheng Chen <pi-cheng.chen@linaro.org>
 */

#ifndef __DRV_CLK_CPUMUX_H
#define __DRV_CLK_CPUMUX_H

<<<<<<< HEAD
struct clk_onecell_data;
=======
struct clk_hw_onecell_data;
>>>>>>> 88084a3d
struct device_node;
struct mtk_composite;

int mtk_clk_register_cpumuxes(struct device_node *node,
			      const struct mtk_composite *clks, int num,
			      struct clk_hw_onecell_data *clk_data);

void mtk_clk_unregister_cpumuxes(const struct mtk_composite *clks, int num,
				 struct clk_hw_onecell_data *clk_data);

void mtk_clk_unregister_cpumuxes(const struct mtk_composite *clks, int num,
				 struct clk_onecell_data *clk_data);

#endif /* __DRV_CLK_CPUMUX_H */<|MERGE_RESOLUTION|>--- conflicted
+++ resolved
@@ -7,11 +7,7 @@
 #ifndef __DRV_CLK_CPUMUX_H
 #define __DRV_CLK_CPUMUX_H
 
-<<<<<<< HEAD
-struct clk_onecell_data;
-=======
 struct clk_hw_onecell_data;
->>>>>>> 88084a3d
 struct device_node;
 struct mtk_composite;
 
@@ -22,7 +18,4 @@
 void mtk_clk_unregister_cpumuxes(const struct mtk_composite *clks, int num,
 				 struct clk_hw_onecell_data *clk_data);
 
-void mtk_clk_unregister_cpumuxes(const struct mtk_composite *clks, int num,
-				 struct clk_onecell_data *clk_data);
-
 #endif /* __DRV_CLK_CPUMUX_H */