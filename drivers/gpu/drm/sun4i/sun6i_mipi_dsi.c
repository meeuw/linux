// SPDX-License-Identifier: GPL-2.0+
/*
 * Copyright (c) 2016 Allwinnertech Co., Ltd.
 * Copyright (C) 2017-2018 Bootlin
 *
 * Maxime Ripard <maxime.ripard@bootlin.com>
 */

#include <linux/clk.h>
#include <linux/component.h>
#include <linux/crc-ccitt.h>
#include <linux/of_address.h>
#include <linux/pm_runtime.h>
#include <linux/regmap.h>
#include <linux/reset.h>
#include <linux/slab.h>

#include <linux/phy/phy.h>
#include <linux/phy/phy-mipi-dphy.h>

#include <drm/drmP.h>
#include <drm/drm_atomic_helper.h>
#include <drm/drm_mipi_dsi.h>
#include <drm/drm_panel.h>
#include <drm/drm_probe_helper.h>

#include "sun4i_crtc.h"
#include "sun4i_drv.h"
#include "sun4i_tcon.h"
#include "sun6i_mipi_dsi.h"

#include <video/mipi_display.h>

#define SUN6I_DSI_CTL_REG		0x000
#define SUN6I_DSI_CTL_EN			BIT(0)

#define SUN6I_DSI_BASIC_CTL_REG		0x00c
#define SUN6I_DSI_BASIC_CTL_TRAIL_INV(n)		(((n) & 0xf) << 4)
#define SUN6I_DSI_BASIC_CTL_TRAIL_FILL		BIT(3)
#define SUN6I_DSI_BASIC_CTL_HBP_DIS		BIT(2)
#define SUN6I_DSI_BASIC_CTL_HSA_HSE_DIS		BIT(1)
#define SUN6I_DSI_BASIC_CTL_VIDEO_BURST		BIT(0)

#define SUN6I_DSI_BASIC_CTL0_REG	0x010
#define SUN6I_DSI_BASIC_CTL0_HS_EOTP_EN		BIT(18)
#define SUN6I_DSI_BASIC_CTL0_CRC_EN		BIT(17)
#define SUN6I_DSI_BASIC_CTL0_ECC_EN		BIT(16)
#define SUN6I_DSI_BASIC_CTL0_INST_ST		BIT(0)

#define SUN6I_DSI_BASIC_CTL1_REG	0x014
#define SUN6I_DSI_BASIC_CTL1_VIDEO_ST_DELAY(n)	(((n) & 0x1fff) << 4)
#define SUN6I_DSI_BASIC_CTL1_VIDEO_FILL		BIT(2)
#define SUN6I_DSI_BASIC_CTL1_VIDEO_PRECISION	BIT(1)
#define SUN6I_DSI_BASIC_CTL1_VIDEO_MODE		BIT(0)

#define SUN6I_DSI_BASIC_SIZE0_REG	0x018
#define SUN6I_DSI_BASIC_SIZE0_VBP(n)		(((n) & 0xfff) << 16)
#define SUN6I_DSI_BASIC_SIZE0_VSA(n)		((n) & 0xfff)

#define SUN6I_DSI_BASIC_SIZE1_REG	0x01c
#define SUN6I_DSI_BASIC_SIZE1_VT(n)		(((n) & 0xfff) << 16)
#define SUN6I_DSI_BASIC_SIZE1_VACT(n)		((n) & 0xfff)

#define SUN6I_DSI_INST_FUNC_REG(n)	(0x020 + (n) * 0x04)
#define SUN6I_DSI_INST_FUNC_INST_MODE(n)	(((n) & 0xf) << 28)
#define SUN6I_DSI_INST_FUNC_ESCAPE_ENTRY(n)	(((n) & 0xf) << 24)
#define SUN6I_DSI_INST_FUNC_TRANS_PACKET(n)	(((n) & 0xf) << 20)
#define SUN6I_DSI_INST_FUNC_LANE_CEN		BIT(4)
#define SUN6I_DSI_INST_FUNC_LANE_DEN(n)		((n) & 0xf)

#define SUN6I_DSI_INST_LOOP_SEL_REG	0x040

#define SUN6I_DSI_INST_LOOP_NUM_REG(n)	(0x044 + (n) * 0x10)
#define SUN6I_DSI_INST_LOOP_NUM_N1(n)		(((n) & 0xfff) << 16)
#define SUN6I_DSI_INST_LOOP_NUM_N0(n)		((n) & 0xfff)

#define SUN6I_DSI_INST_JUMP_SEL_REG	0x048

#define SUN6I_DSI_INST_JUMP_CFG_REG(n)	(0x04c + (n) * 0x04)
#define SUN6I_DSI_INST_JUMP_CFG_TO(n)		(((n) & 0xf) << 20)
#define SUN6I_DSI_INST_JUMP_CFG_POINT(n)	(((n) & 0xf) << 16)
#define SUN6I_DSI_INST_JUMP_CFG_NUM(n)		((n) & 0xffff)

#define SUN6I_DSI_TRANS_START_REG	0x060

#define SUN6I_DSI_TRANS_ZERO_REG	0x078

#define SUN6I_DSI_TCON_DRQ_REG		0x07c
#define SUN6I_DSI_TCON_DRQ_ENABLE_MODE		BIT(28)
#define SUN6I_DSI_TCON_DRQ_SET(n)		((n) & 0x3ff)

#define SUN6I_DSI_PIXEL_CTL0_REG	0x080
#define SUN6I_DSI_PIXEL_CTL0_PD_PLUG_DISABLE	BIT(16)
#define SUN6I_DSI_PIXEL_CTL0_FORMAT(n)		((n) & 0xf)

#define SUN6I_DSI_PIXEL_CTL1_REG	0x084

#define SUN6I_DSI_PIXEL_PH_REG		0x090
#define SUN6I_DSI_PIXEL_PH_ECC(n)		(((n) & 0xff) << 24)
#define SUN6I_DSI_PIXEL_PH_WC(n)		(((n) & 0xffff) << 8)
#define SUN6I_DSI_PIXEL_PH_VC(n)		(((n) & 3) << 6)
#define SUN6I_DSI_PIXEL_PH_DT(n)		((n) & 0x3f)

#define SUN6I_DSI_PIXEL_PF0_REG		0x098
#define SUN6I_DSI_PIXEL_PF0_CRC_FORCE(n)	((n) & 0xffff)

#define SUN6I_DSI_PIXEL_PF1_REG		0x09c
#define SUN6I_DSI_PIXEL_PF1_CRC_INIT_LINEN(n)	(((n) & 0xffff) << 16)
#define SUN6I_DSI_PIXEL_PF1_CRC_INIT_LINE0(n)	((n) & 0xffff)

#define SUN6I_DSI_SYNC_HSS_REG		0x0b0

#define SUN6I_DSI_SYNC_HSE_REG		0x0b4

#define SUN6I_DSI_SYNC_VSS_REG		0x0b8

#define SUN6I_DSI_SYNC_VSE_REG		0x0bc

#define SUN6I_DSI_BLK_HSA0_REG		0x0c0

#define SUN6I_DSI_BLK_HSA1_REG		0x0c4
#define SUN6I_DSI_BLK_PF(n)			(((n) & 0xffff) << 16)
#define SUN6I_DSI_BLK_PD(n)			((n) & 0xff)

#define SUN6I_DSI_BLK_HBP0_REG		0x0c8

#define SUN6I_DSI_BLK_HBP1_REG		0x0cc

#define SUN6I_DSI_BLK_HFP0_REG		0x0d0

#define SUN6I_DSI_BLK_HFP1_REG		0x0d4

#define SUN6I_DSI_BLK_HBLK0_REG		0x0e0

#define SUN6I_DSI_BLK_HBLK1_REG		0x0e4

#define SUN6I_DSI_BLK_VBLK0_REG		0x0e8

#define SUN6I_DSI_BLK_VBLK1_REG		0x0ec

#define SUN6I_DSI_BURST_LINE_REG	0x0f0
#define SUN6I_DSI_BURST_LINE_SYNC_POINT(n)	(((n) & 0xffff) << 16)
#define SUN6I_DSI_BURST_LINE_NUM(n)		((n) & 0xffff)

#define SUN6I_DSI_BURST_DRQ_REG		0x0f4
#define SUN6I_DSI_BURST_DRQ_EDGE1(n)		(((n) & 0xffff) << 16)
#define SUN6I_DSI_BURST_DRQ_EDGE0(n)		((n) & 0xffff)

#define SUN6I_DSI_CMD_CTL_REG		0x200
#define SUN6I_DSI_CMD_CTL_RX_OVERFLOW		BIT(26)
#define SUN6I_DSI_CMD_CTL_RX_FLAG		BIT(25)
#define SUN6I_DSI_CMD_CTL_TX_FLAG		BIT(9)

#define SUN6I_DSI_CMD_RX_REG(n)		(0x240 + (n) * 0x04)

#define SUN6I_DSI_DEBUG_DATA_REG	0x2f8

#define SUN6I_DSI_CMD_TX_REG(n)		(0x300 + (n) * 0x04)

#define SUN6I_DSI_SYNC_POINT		40

enum sun6i_dsi_start_inst {
	DSI_START_LPRX,
	DSI_START_LPTX,
	DSI_START_HSC,
	DSI_START_HSD,
};

enum sun6i_dsi_inst_id {
	DSI_INST_ID_LP11	= 0,
	DSI_INST_ID_TBA,
	DSI_INST_ID_HSC,
	DSI_INST_ID_HSD,
	DSI_INST_ID_LPDT,
	DSI_INST_ID_HSCEXIT,
	DSI_INST_ID_NOP,
	DSI_INST_ID_DLY,
	DSI_INST_ID_END		= 15,
};

enum sun6i_dsi_inst_mode {
	DSI_INST_MODE_STOP	= 0,
	DSI_INST_MODE_TBA,
	DSI_INST_MODE_HS,
	DSI_INST_MODE_ESCAPE,
	DSI_INST_MODE_HSCEXIT,
	DSI_INST_MODE_NOP,
};

enum sun6i_dsi_inst_escape {
	DSI_INST_ESCA_LPDT	= 0,
	DSI_INST_ESCA_ULPS,
	DSI_INST_ESCA_UN1,
	DSI_INST_ESCA_UN2,
	DSI_INST_ESCA_RESET,
	DSI_INST_ESCA_UN3,
	DSI_INST_ESCA_UN4,
	DSI_INST_ESCA_UN5,
};

enum sun6i_dsi_inst_packet {
	DSI_INST_PACK_PIXEL	= 0,
	DSI_INST_PACK_COMMAND,
};

static const u32 sun6i_dsi_ecc_array[] = {
	[0] = (BIT(0) | BIT(1) | BIT(2) | BIT(4) | BIT(5) | BIT(7) | BIT(10) |
	       BIT(11) | BIT(13) | BIT(16) | BIT(20) | BIT(21) | BIT(22) |
	       BIT(23)),
	[1] = (BIT(0) | BIT(1) | BIT(3) | BIT(4) | BIT(6) | BIT(8) | BIT(10) |
	       BIT(12) | BIT(14) | BIT(17) | BIT(20) | BIT(21) | BIT(22) |
	       BIT(23)),
	[2] = (BIT(0) | BIT(2) | BIT(3) | BIT(5) | BIT(6) | BIT(9) | BIT(11) |
	       BIT(12) | BIT(15) | BIT(18) | BIT(20) | BIT(21) | BIT(22)),
	[3] = (BIT(1) | BIT(2) | BIT(3) | BIT(7) | BIT(8) | BIT(9) | BIT(13) |
	       BIT(14) | BIT(15) | BIT(19) | BIT(20) | BIT(21) | BIT(23)),
	[4] = (BIT(4) | BIT(5) | BIT(6) | BIT(7) | BIT(8) | BIT(9) | BIT(16) |
	       BIT(17) | BIT(18) | BIT(19) | BIT(20) | BIT(22) | BIT(23)),
	[5] = (BIT(10) | BIT(11) | BIT(12) | BIT(13) | BIT(14) | BIT(15) |
	       BIT(16) | BIT(17) | BIT(18) | BIT(19) | BIT(21) | BIT(22) |
	       BIT(23)),
};

static u32 sun6i_dsi_ecc_compute(unsigned int data)
{
	int i;
	u8 ecc = 0;

	for (i = 0; i < ARRAY_SIZE(sun6i_dsi_ecc_array); i++) {
		u32 field = sun6i_dsi_ecc_array[i];
		bool init = false;
		u8 val = 0;
		int j;

		for (j = 0; j < 24; j++) {
			if (!(BIT(j) & field))
				continue;

			if (!init) {
				val = (BIT(j) & data) ? 1 : 0;
				init = true;
			} else {
				val ^= (BIT(j) & data) ? 1 : 0;
			}
		}

		ecc |= val << i;
	}

	return ecc;
}

static u16 sun6i_dsi_crc_compute(u8 const *buffer, size_t len)
{
	return crc_ccitt(0xffff, buffer, len);
}

static u16 sun6i_dsi_crc_repeat(u8 pd, u8 *buffer, size_t len)
{
	memset(buffer, pd, len);

	return sun6i_dsi_crc_compute(buffer, len);
}

static u32 sun6i_dsi_build_sync_pkt(u8 dt, u8 vc, u8 d0, u8 d1)
{
	u32 val = dt & 0x3f;

	val |= (vc & 3) << 6;
	val |= (d0 & 0xff) << 8;
	val |= (d1 & 0xff) << 16;
	val |= sun6i_dsi_ecc_compute(val) << 24;

	return val;
}

static u32 sun6i_dsi_build_blk0_pkt(u8 vc, u16 wc)
{
	return sun6i_dsi_build_sync_pkt(MIPI_DSI_BLANKING_PACKET, vc,
					wc & 0xff, wc >> 8);
}

static u32 sun6i_dsi_build_blk1_pkt(u16 pd, u8 *buffer, size_t len)
{
	u32 val = SUN6I_DSI_BLK_PD(pd);

	return val | SUN6I_DSI_BLK_PF(sun6i_dsi_crc_repeat(pd, buffer, len));
}

static void sun6i_dsi_inst_abort(struct sun6i_dsi *dsi)
{
	regmap_update_bits(dsi->regs, SUN6I_DSI_BASIC_CTL0_REG,
			   SUN6I_DSI_BASIC_CTL0_INST_ST, 0);
}

static void sun6i_dsi_inst_commit(struct sun6i_dsi *dsi)
{
	regmap_update_bits(dsi->regs, SUN6I_DSI_BASIC_CTL0_REG,
			   SUN6I_DSI_BASIC_CTL0_INST_ST,
			   SUN6I_DSI_BASIC_CTL0_INST_ST);
}

static int sun6i_dsi_inst_wait_for_completion(struct sun6i_dsi *dsi)
{
	u32 val;

	return regmap_read_poll_timeout(dsi->regs, SUN6I_DSI_BASIC_CTL0_REG,
					val,
					!(val & SUN6I_DSI_BASIC_CTL0_INST_ST),
					100, 5000);
}

static void sun6i_dsi_inst_setup(struct sun6i_dsi *dsi,
				 enum sun6i_dsi_inst_id id,
				 enum sun6i_dsi_inst_mode mode,
				 bool clock, u8 data,
				 enum sun6i_dsi_inst_packet packet,
				 enum sun6i_dsi_inst_escape escape)
{
	regmap_write(dsi->regs, SUN6I_DSI_INST_FUNC_REG(id),
		     SUN6I_DSI_INST_FUNC_INST_MODE(mode) |
		     SUN6I_DSI_INST_FUNC_ESCAPE_ENTRY(escape) |
		     SUN6I_DSI_INST_FUNC_TRANS_PACKET(packet) |
		     (clock ? SUN6I_DSI_INST_FUNC_LANE_CEN : 0) |
		     SUN6I_DSI_INST_FUNC_LANE_DEN(data));
}

static void sun6i_dsi_inst_init(struct sun6i_dsi *dsi,
				struct mipi_dsi_device *device)
{
	u8 lanes_mask = GENMASK(device->lanes - 1, 0);

	sun6i_dsi_inst_setup(dsi, DSI_INST_ID_LP11, DSI_INST_MODE_STOP,
			     true, lanes_mask, 0, 0);

	sun6i_dsi_inst_setup(dsi, DSI_INST_ID_TBA, DSI_INST_MODE_TBA,
			     false, 1, 0, 0);

	sun6i_dsi_inst_setup(dsi, DSI_INST_ID_HSC, DSI_INST_MODE_HS,
			     true, 0, DSI_INST_PACK_PIXEL, 0);

	sun6i_dsi_inst_setup(dsi, DSI_INST_ID_HSD, DSI_INST_MODE_HS,
			     false, lanes_mask, DSI_INST_PACK_PIXEL, 0);

	sun6i_dsi_inst_setup(dsi, DSI_INST_ID_LPDT, DSI_INST_MODE_ESCAPE,
			     false, 1, DSI_INST_PACK_COMMAND,
			     DSI_INST_ESCA_LPDT);

	sun6i_dsi_inst_setup(dsi, DSI_INST_ID_HSCEXIT, DSI_INST_MODE_HSCEXIT,
			     true, 0, 0, 0);

	sun6i_dsi_inst_setup(dsi, DSI_INST_ID_NOP, DSI_INST_MODE_STOP,
			     false, lanes_mask, 0, 0);

	sun6i_dsi_inst_setup(dsi, DSI_INST_ID_DLY, DSI_INST_MODE_NOP,
			     true, lanes_mask, 0, 0);

	regmap_write(dsi->regs, SUN6I_DSI_INST_JUMP_CFG_REG(0),
		     SUN6I_DSI_INST_JUMP_CFG_POINT(DSI_INST_ID_NOP) |
		     SUN6I_DSI_INST_JUMP_CFG_TO(DSI_INST_ID_HSCEXIT) |
		     SUN6I_DSI_INST_JUMP_CFG_NUM(1));
};

static u16 sun6i_dsi_get_video_start_delay(struct sun6i_dsi *dsi,
					   struct drm_display_mode *mode)
{
	u16 start = clamp(mode->vtotal - mode->vdisplay - 10, 8, 100);
	u16 delay = mode->vtotal - (mode->vsync_end - mode->vdisplay) + start;

	if (delay > mode->vtotal)
		delay = delay % mode->vtotal;

	return max_t(u16, delay, 1);
}

static u16 sun6i_dsi_get_line_num(struct sun6i_dsi *dsi,
				  struct drm_display_mode *mode)
{
	struct mipi_dsi_device *device = dsi->device;
	unsigned int Bpp = mipi_dsi_pixel_format_to_bpp(device->format) / 8;

	return mode->htotal * Bpp / device->lanes;
}

static u16 sun6i_dsi_get_drq_edge0(struct sun6i_dsi *dsi,
				   struct drm_display_mode *mode,
				   u16 line_num, u16 edge1)
{
	u16 edge0 = edge1;

	edge0 += (mode->hdisplay + 40) * SUN6I_DSI_TCON_DIV / 8;

	if (edge0 > line_num)
		return edge0 - line_num;

	return 1;
}

static u16 sun6i_dsi_get_drq_edge1(struct sun6i_dsi *dsi,
				   struct drm_display_mode *mode,
				   u16 line_num)
{
	struct mipi_dsi_device *device = dsi->device;
	unsigned int Bpp = mipi_dsi_pixel_format_to_bpp(device->format) / 8;
	unsigned int hbp = mode->htotal - mode->hsync_end;
	u16 edge1;

	edge1 = SUN6I_DSI_SYNC_POINT;
	edge1 += (mode->hdisplay + hbp + 20) * Bpp / device->lanes;

	if (edge1 > line_num)
		return line_num;

	return edge1;
}

static void sun6i_dsi_setup_burst(struct sun6i_dsi *dsi,
				  struct drm_display_mode *mode)
{
	struct mipi_dsi_device *device = dsi->device;
	u32 val = 0;

	if (device->mode_flags & MIPI_DSI_MODE_VIDEO_BURST) {
		u16 line_num = sun6i_dsi_get_line_num(dsi, mode);
		u16 edge0, edge1;

		edge1 = sun6i_dsi_get_drq_edge1(dsi, mode, line_num);
		edge0 = sun6i_dsi_get_drq_edge0(dsi, mode, line_num, edge1);

		regmap_write(dsi->regs, SUN6I_DSI_BURST_DRQ_REG,
			     SUN6I_DSI_BURST_DRQ_EDGE0(edge0) |
			     SUN6I_DSI_BURST_DRQ_EDGE1(edge1));

		regmap_write(dsi->regs, SUN6I_DSI_BURST_LINE_REG,
			     SUN6I_DSI_BURST_LINE_NUM(line_num) |
			     SUN6I_DSI_BURST_LINE_SYNC_POINT(SUN6I_DSI_SYNC_POINT));

		val = SUN6I_DSI_TCON_DRQ_ENABLE_MODE;
	} else if ((mode->hsync_end - mode->hdisplay) > 20) {
		/* Maaaaaagic */
		u16 drq = (mode->hsync_end - mode->hdisplay) - 20;

		drq *= mipi_dsi_pixel_format_to_bpp(device->format);
		drq /= 32;

		val = (SUN6I_DSI_TCON_DRQ_ENABLE_MODE |
		       SUN6I_DSI_TCON_DRQ_SET(drq));
	}

	regmap_write(dsi->regs, SUN6I_DSI_TCON_DRQ_REG, val);
}

static void sun6i_dsi_setup_inst_loop(struct sun6i_dsi *dsi,
				      struct drm_display_mode *mode)
{
	struct mipi_dsi_device *device = dsi->device;
	u16 delay = 50 - 1;

	if (device->mode_flags & MIPI_DSI_MODE_VIDEO_BURST) {
<<<<<<< HEAD
		delay = (mode->htotal - mode->hdisplay) * 150;
		delay /= (mode->clock / 1000) * 8;
=======
		u32 hsync_porch = (mode->htotal - mode->hdisplay) * 150;

		delay = (hsync_porch / ((mode->clock / 1000) * 8));
>>>>>>> 4b972a01
		delay -= 50;
	}

	regmap_write(dsi->regs, SUN6I_DSI_INST_LOOP_SEL_REG,
		     2 << (4 * DSI_INST_ID_LP11) |
		     3 << (4 * DSI_INST_ID_DLY));

	regmap_write(dsi->regs, SUN6I_DSI_INST_LOOP_NUM_REG(0),
		     SUN6I_DSI_INST_LOOP_NUM_N0(50 - 1) |
		     SUN6I_DSI_INST_LOOP_NUM_N1(delay));
	regmap_write(dsi->regs, SUN6I_DSI_INST_LOOP_NUM_REG(1),
		     SUN6I_DSI_INST_LOOP_NUM_N0(50 - 1) |
		     SUN6I_DSI_INST_LOOP_NUM_N1(delay));
}

static void sun6i_dsi_setup_format(struct sun6i_dsi *dsi,
				   struct drm_display_mode *mode)
{
	struct mipi_dsi_device *device = dsi->device;
	u32 val = SUN6I_DSI_PIXEL_PH_VC(device->channel);
	u8 dt, fmt;
	u16 wc;

	/*
	 * TODO: The format defines are only valid in video mode and
	 * change in command mode.
	 */
	switch (device->format) {
	case MIPI_DSI_FMT_RGB888:
		dt = MIPI_DSI_PACKED_PIXEL_STREAM_24;
		fmt = 8;
		break;
	case MIPI_DSI_FMT_RGB666:
		dt = MIPI_DSI_PIXEL_STREAM_3BYTE_18;
		fmt = 9;
		break;
	case MIPI_DSI_FMT_RGB666_PACKED:
		dt = MIPI_DSI_PACKED_PIXEL_STREAM_18;
		fmt = 10;
		break;
	case MIPI_DSI_FMT_RGB565:
		dt = MIPI_DSI_PACKED_PIXEL_STREAM_16;
		fmt = 11;
		break;
	default:
		return;
	}
	val |= SUN6I_DSI_PIXEL_PH_DT(dt);

	wc = mode->hdisplay * mipi_dsi_pixel_format_to_bpp(device->format) / 8;
	val |= SUN6I_DSI_PIXEL_PH_WC(wc);
	val |= SUN6I_DSI_PIXEL_PH_ECC(sun6i_dsi_ecc_compute(val));

	regmap_write(dsi->regs, SUN6I_DSI_PIXEL_PH_REG, val);

	regmap_write(dsi->regs, SUN6I_DSI_PIXEL_PF0_REG,
		     SUN6I_DSI_PIXEL_PF0_CRC_FORCE(0xffff));

	regmap_write(dsi->regs, SUN6I_DSI_PIXEL_PF1_REG,
		     SUN6I_DSI_PIXEL_PF1_CRC_INIT_LINE0(0xffff) |
		     SUN6I_DSI_PIXEL_PF1_CRC_INIT_LINEN(0xffff));

	regmap_write(dsi->regs, SUN6I_DSI_PIXEL_CTL0_REG,
		     SUN6I_DSI_PIXEL_CTL0_PD_PLUG_DISABLE |
		     SUN6I_DSI_PIXEL_CTL0_FORMAT(fmt));
}

static void sun6i_dsi_setup_timings(struct sun6i_dsi *dsi,
				    struct drm_display_mode *mode)
{
	struct mipi_dsi_device *device = dsi->device;
	unsigned int Bpp = mipi_dsi_pixel_format_to_bpp(device->format) / 8;
	u16 hbp = 0, hfp = 0, hsa = 0, hblk = 0, vblk = 0;
	u32 basic_ctl = 0;
	size_t bytes;
	u8 *buffer;

	/* Do all timing calculations up front to allocate buffer space */

	if (device->mode_flags & MIPI_DSI_MODE_VIDEO_BURST) {
		hblk = mode->hdisplay * Bpp;
		basic_ctl = SUN6I_DSI_BASIC_CTL_VIDEO_BURST |
			    SUN6I_DSI_BASIC_CTL_HSA_HSE_DIS |
			    SUN6I_DSI_BASIC_CTL_HBP_DIS;

		if (device->lanes == 4)
			basic_ctl |= SUN6I_DSI_BASIC_CTL_TRAIL_FILL |
				     SUN6I_DSI_BASIC_CTL_TRAIL_INV(0xc);
	} else {
		/*
		 * A sync period is composed of a blanking packet (4
		 * bytes + payload + 2 bytes) and a sync event packet
		 * (4 bytes). Its minimal size is therefore 10 bytes
		 */
#define HSA_PACKET_OVERHEAD	10
		hsa = max((unsigned int)HSA_PACKET_OVERHEAD,
			  (mode->hsync_end - mode->hsync_start) * Bpp - HSA_PACKET_OVERHEAD);

		/*
		 * The backporch is set using a blanking packet (4
		 * bytes + payload + 2 bytes). Its minimal size is
		 * therefore 6 bytes
		 */
#define HBP_PACKET_OVERHEAD	6
		hbp = max((unsigned int)HBP_PACKET_OVERHEAD,
			  (mode->htotal - mode->hsync_end) * Bpp - HBP_PACKET_OVERHEAD);

		/*
		 * The frontporch is set using a blanking packet (4
		 * bytes + payload + 2 bytes). Its minimal size is
		 * therefore 6 bytes
		 */
#define HFP_PACKET_OVERHEAD	6
		hfp = max((unsigned int)HFP_PACKET_OVERHEAD,
			  (mode->hsync_start - mode->hdisplay) * Bpp - HFP_PACKET_OVERHEAD);

		/*
		 * The blanking is set using a sync event (4 bytes)
		 * and a blanking packet (4 bytes + payload + 2
		 * bytes). Its minimal size is therefore 10 bytes.
		 */
#define HBLK_PACKET_OVERHEAD	10
		hblk = max((unsigned int)HBLK_PACKET_OVERHEAD,
			   (mode->htotal - (mode->hsync_end - mode->hsync_start)) * Bpp -
			   HBLK_PACKET_OVERHEAD);

		/*
		 * And I'm not entirely sure what vblk is about. The driver in
		 * Allwinner BSP is using a rather convoluted calculation
		 * there only for 4 lanes. However, using 0 (the !4 lanes
		 * case) even with a 4 lanes screen seems to work...
		 */
		vblk = 0;
	}

	/* How many bytes do we need to send all payloads? */
	bytes = max_t(size_t, max(max(hfp, hblk), max(hsa, hbp)), vblk);
	buffer = kmalloc(bytes, GFP_KERNEL);
	if (WARN_ON(!buffer))
		return;

	regmap_write(dsi->regs, SUN6I_DSI_BASIC_CTL_REG, basic_ctl);

	regmap_write(dsi->regs, SUN6I_DSI_SYNC_HSS_REG,
		     sun6i_dsi_build_sync_pkt(MIPI_DSI_H_SYNC_START,
					      device->channel,
					      0, 0));

	regmap_write(dsi->regs, SUN6I_DSI_SYNC_HSE_REG,
		     sun6i_dsi_build_sync_pkt(MIPI_DSI_H_SYNC_END,
					      device->channel,
					      0, 0));

	regmap_write(dsi->regs, SUN6I_DSI_SYNC_VSS_REG,
		     sun6i_dsi_build_sync_pkt(MIPI_DSI_V_SYNC_START,
					      device->channel,
					      0, 0));

	regmap_write(dsi->regs, SUN6I_DSI_SYNC_VSE_REG,
		     sun6i_dsi_build_sync_pkt(MIPI_DSI_V_SYNC_END,
					      device->channel,
					      0, 0));

	regmap_write(dsi->regs, SUN6I_DSI_BASIC_SIZE0_REG,
		     SUN6I_DSI_BASIC_SIZE0_VSA(mode->vsync_end -
					       mode->vsync_start) |
		     SUN6I_DSI_BASIC_SIZE0_VBP(mode->vtotal -
					       mode->vsync_end));

	regmap_write(dsi->regs, SUN6I_DSI_BASIC_SIZE1_REG,
		     SUN6I_DSI_BASIC_SIZE1_VACT(mode->vdisplay) |
		     SUN6I_DSI_BASIC_SIZE1_VT(mode->vtotal));

	/* sync */
	regmap_write(dsi->regs, SUN6I_DSI_BLK_HSA0_REG,
		     sun6i_dsi_build_blk0_pkt(device->channel, hsa));
	regmap_write(dsi->regs, SUN6I_DSI_BLK_HSA1_REG,
		     sun6i_dsi_build_blk1_pkt(0, buffer, hsa));

	/* backporch */
	regmap_write(dsi->regs, SUN6I_DSI_BLK_HBP0_REG,
		     sun6i_dsi_build_blk0_pkt(device->channel, hbp));
	regmap_write(dsi->regs, SUN6I_DSI_BLK_HBP1_REG,
		     sun6i_dsi_build_blk1_pkt(0, buffer, hbp));

	/* frontporch */
	regmap_write(dsi->regs, SUN6I_DSI_BLK_HFP0_REG,
		     sun6i_dsi_build_blk0_pkt(device->channel, hfp));
	regmap_write(dsi->regs, SUN6I_DSI_BLK_HFP1_REG,
		     sun6i_dsi_build_blk1_pkt(0, buffer, hfp));

	/* hblk */
	regmap_write(dsi->regs, SUN6I_DSI_BLK_HBLK0_REG,
		     sun6i_dsi_build_blk0_pkt(device->channel, hblk));
	regmap_write(dsi->regs, SUN6I_DSI_BLK_HBLK1_REG,
		     sun6i_dsi_build_blk1_pkt(0, buffer, hblk));

	/* vblk */
	regmap_write(dsi->regs, SUN6I_DSI_BLK_VBLK0_REG,
		     sun6i_dsi_build_blk0_pkt(device->channel, vblk));
	regmap_write(dsi->regs, SUN6I_DSI_BLK_VBLK1_REG,
		     sun6i_dsi_build_blk1_pkt(0, buffer, vblk));

	kfree(buffer);
}

static int sun6i_dsi_start(struct sun6i_dsi *dsi,
			   enum sun6i_dsi_start_inst func)
{
	switch (func) {
	case DSI_START_LPTX:
		regmap_write(dsi->regs, SUN6I_DSI_INST_JUMP_SEL_REG,
			     DSI_INST_ID_LPDT << (4 * DSI_INST_ID_LP11) |
			     DSI_INST_ID_END  << (4 * DSI_INST_ID_LPDT));
		break;
	case DSI_START_LPRX:
		regmap_write(dsi->regs, SUN6I_DSI_INST_JUMP_SEL_REG,
			     DSI_INST_ID_LPDT << (4 * DSI_INST_ID_LP11) |
			     DSI_INST_ID_DLY  << (4 * DSI_INST_ID_LPDT) |
			     DSI_INST_ID_TBA  << (4 * DSI_INST_ID_DLY) |
			     DSI_INST_ID_END  << (4 * DSI_INST_ID_TBA));
		break;
	case DSI_START_HSC:
		regmap_write(dsi->regs, SUN6I_DSI_INST_JUMP_SEL_REG,
			     DSI_INST_ID_HSC  << (4 * DSI_INST_ID_LP11) |
			     DSI_INST_ID_END  << (4 * DSI_INST_ID_HSC));
		break;
	case DSI_START_HSD:
		regmap_write(dsi->regs, SUN6I_DSI_INST_JUMP_SEL_REG,
			     DSI_INST_ID_NOP  << (4 * DSI_INST_ID_LP11) |
			     DSI_INST_ID_HSD  << (4 * DSI_INST_ID_NOP) |
			     DSI_INST_ID_DLY  << (4 * DSI_INST_ID_HSD) |
			     DSI_INST_ID_NOP  << (4 * DSI_INST_ID_DLY) |
			     DSI_INST_ID_END  << (4 * DSI_INST_ID_HSCEXIT));
		break;
	default:
		regmap_write(dsi->regs, SUN6I_DSI_INST_JUMP_SEL_REG,
			     DSI_INST_ID_END  << (4 * DSI_INST_ID_LP11));
		break;
	}

	sun6i_dsi_inst_abort(dsi);
	sun6i_dsi_inst_commit(dsi);

	if (func == DSI_START_HSC)
		regmap_write_bits(dsi->regs,
				  SUN6I_DSI_INST_FUNC_REG(DSI_INST_ID_LP11),
				  SUN6I_DSI_INST_FUNC_LANE_CEN, 0);

	return 0;
}

static void sun6i_dsi_encoder_enable(struct drm_encoder *encoder)
{
	struct drm_display_mode *mode = &encoder->crtc->state->adjusted_mode;
	struct sun6i_dsi *dsi = encoder_to_sun6i_dsi(encoder);
	struct mipi_dsi_device *device = dsi->device;
	union phy_configure_opts opts = { 0 };
	struct phy_configure_opts_mipi_dphy *cfg = &opts.mipi_dphy;
	u16 delay;

	DRM_DEBUG_DRIVER("Enabling DSI output\n");

	pm_runtime_get_sync(dsi->dev);

	delay = sun6i_dsi_get_video_start_delay(dsi, mode);
	regmap_write(dsi->regs, SUN6I_DSI_BASIC_CTL1_REG,
		     SUN6I_DSI_BASIC_CTL1_VIDEO_ST_DELAY(delay) |
		     SUN6I_DSI_BASIC_CTL1_VIDEO_FILL |
		     SUN6I_DSI_BASIC_CTL1_VIDEO_PRECISION |
		     SUN6I_DSI_BASIC_CTL1_VIDEO_MODE);

	sun6i_dsi_setup_burst(dsi, mode);
	sun6i_dsi_setup_inst_loop(dsi, mode);
	sun6i_dsi_setup_format(dsi, mode);
	sun6i_dsi_setup_timings(dsi, mode);

	phy_init(dsi->dphy);

	phy_mipi_dphy_get_default_config(mode->clock * 1000,
					 mipi_dsi_pixel_format_to_bpp(device->format),
					 device->lanes, cfg);

	phy_set_mode(dsi->dphy, PHY_MODE_MIPI_DPHY);
	phy_configure(dsi->dphy, &opts);
	phy_power_on(dsi->dphy);

	if (!IS_ERR(dsi->panel))
		drm_panel_prepare(dsi->panel);

	/*
	 * FIXME: This should be moved after the switch to HS mode.
	 *
	 * Unfortunately, once in HS mode, it seems like we're not
	 * able to send DCS commands anymore, which would prevent any
	 * panel to send any DCS command as part as their enable
	 * method, which is quite common.
	 *
	 * I haven't seen any artifact due to that sub-optimal
	 * ordering on the panels I've tested it with, so I guess this
	 * will do for now, until that IP is better understood.
	 */
	if (!IS_ERR(dsi->panel))
		drm_panel_enable(dsi->panel);

	sun6i_dsi_start(dsi, DSI_START_HSC);

	udelay(1000);

	sun6i_dsi_start(dsi, DSI_START_HSD);
}

static void sun6i_dsi_encoder_disable(struct drm_encoder *encoder)
{
	struct sun6i_dsi *dsi = encoder_to_sun6i_dsi(encoder);

	DRM_DEBUG_DRIVER("Disabling DSI output\n");

	if (!IS_ERR(dsi->panel)) {
		drm_panel_disable(dsi->panel);
		drm_panel_unprepare(dsi->panel);
	}

	phy_power_off(dsi->dphy);
	phy_exit(dsi->dphy);

	pm_runtime_put(dsi->dev);
}

static int sun6i_dsi_get_modes(struct drm_connector *connector)
{
	struct sun6i_dsi *dsi = connector_to_sun6i_dsi(connector);

	return drm_panel_get_modes(dsi->panel);
}

static struct drm_connector_helper_funcs sun6i_dsi_connector_helper_funcs = {
	.get_modes	= sun6i_dsi_get_modes,
};

static enum drm_connector_status
sun6i_dsi_connector_detect(struct drm_connector *connector, bool force)
{
	return connector_status_connected;
}

static const struct drm_connector_funcs sun6i_dsi_connector_funcs = {
	.detect			= sun6i_dsi_connector_detect,
	.fill_modes		= drm_helper_probe_single_connector_modes,
	.destroy		= drm_connector_cleanup,
	.reset			= drm_atomic_helper_connector_reset,
	.atomic_duplicate_state	= drm_atomic_helper_connector_duplicate_state,
	.atomic_destroy_state	= drm_atomic_helper_connector_destroy_state,
};

static const struct drm_encoder_helper_funcs sun6i_dsi_enc_helper_funcs = {
	.disable	= sun6i_dsi_encoder_disable,
	.enable		= sun6i_dsi_encoder_enable,
};

static const struct drm_encoder_funcs sun6i_dsi_enc_funcs = {
	.destroy	= drm_encoder_cleanup,
};

static u32 sun6i_dsi_dcs_build_pkt_hdr(struct sun6i_dsi *dsi,
				       const struct mipi_dsi_msg *msg)
{
	u32 pkt = msg->type;

	if (msg->type == MIPI_DSI_DCS_LONG_WRITE) {
		pkt |= ((msg->tx_len + 1) & 0xffff) << 8;
		pkt |= (((msg->tx_len + 1) >> 8) & 0xffff) << 16;
	} else {
		pkt |= (((u8 *)msg->tx_buf)[0] << 8);
		if (msg->tx_len > 1)
			pkt |= (((u8 *)msg->tx_buf)[1] << 16);
	}

	pkt |= sun6i_dsi_ecc_compute(pkt) << 24;

	return pkt;
}

static int sun6i_dsi_dcs_write_short(struct sun6i_dsi *dsi,
				     const struct mipi_dsi_msg *msg)
{
	regmap_write(dsi->regs, SUN6I_DSI_CMD_TX_REG(0),
		     sun6i_dsi_dcs_build_pkt_hdr(dsi, msg));
	regmap_write_bits(dsi->regs, SUN6I_DSI_CMD_CTL_REG,
			  0xff, (4 - 1));

	sun6i_dsi_start(dsi, DSI_START_LPTX);

	return msg->tx_len;
}

static int sun6i_dsi_dcs_write_long(struct sun6i_dsi *dsi,
				    const struct mipi_dsi_msg *msg)
{
	int ret, len = 0;
	u8 *bounce;
	u16 crc;

	regmap_write(dsi->regs, SUN6I_DSI_CMD_TX_REG(0),
		     sun6i_dsi_dcs_build_pkt_hdr(dsi, msg));

	bounce = kzalloc(msg->tx_len + sizeof(crc), GFP_KERNEL);
	if (!bounce)
		return -ENOMEM;

	memcpy(bounce, msg->tx_buf, msg->tx_len);
	len += msg->tx_len;

	crc = sun6i_dsi_crc_compute(bounce, msg->tx_len);
	memcpy((u8 *)bounce + msg->tx_len, &crc, sizeof(crc));
	len += sizeof(crc);

	regmap_bulk_write(dsi->regs, SUN6I_DSI_CMD_TX_REG(1), bounce, len);
	regmap_write(dsi->regs, SUN6I_DSI_CMD_CTL_REG, len + 4 - 1);
	kfree(bounce);

	sun6i_dsi_start(dsi, DSI_START_LPTX);

	ret = sun6i_dsi_inst_wait_for_completion(dsi);
	if (ret < 0) {
		sun6i_dsi_inst_abort(dsi);
		return ret;
	}

	/*
	 * TODO: There's some bits (reg 0x200, bits 8/9) that
	 * apparently can be used to check whether the data have been
	 * sent, but I couldn't get it to work reliably.
	 */
	return msg->tx_len;
}

static int sun6i_dsi_dcs_read(struct sun6i_dsi *dsi,
			      const struct mipi_dsi_msg *msg)
{
	u32 val;
	int ret;
	u8 byte0;

	regmap_write(dsi->regs, SUN6I_DSI_CMD_TX_REG(0),
		     sun6i_dsi_dcs_build_pkt_hdr(dsi, msg));
	regmap_write(dsi->regs, SUN6I_DSI_CMD_CTL_REG,
		     (4 - 1));

	sun6i_dsi_start(dsi, DSI_START_LPRX);

	ret = sun6i_dsi_inst_wait_for_completion(dsi);
	if (ret < 0) {
		sun6i_dsi_inst_abort(dsi);
		return ret;
	}

	/*
	 * TODO: There's some bits (reg 0x200, bits 24/25) that
	 * apparently can be used to check whether the data have been
	 * received, but I couldn't get it to work reliably.
	 */
	regmap_read(dsi->regs, SUN6I_DSI_CMD_CTL_REG, &val);
	if (val & SUN6I_DSI_CMD_CTL_RX_OVERFLOW)
		return -EIO;

	regmap_read(dsi->regs, SUN6I_DSI_CMD_RX_REG(0), &val);
	byte0 = val & 0xff;
	if (byte0 == MIPI_DSI_RX_ACKNOWLEDGE_AND_ERROR_REPORT)
		return -EIO;

	((u8 *)msg->rx_buf)[0] = (val >> 8);

	return 1;
}

static int sun6i_dsi_attach(struct mipi_dsi_host *host,
			    struct mipi_dsi_device *device)
{
	struct sun6i_dsi *dsi = host_to_sun6i_dsi(host);

	dsi->device = device;
	dsi->panel = of_drm_find_panel(device->dev.of_node);
	if (IS_ERR(dsi->panel))
		return PTR_ERR(dsi->panel);

	dev_info(host->dev, "Attached device %s\n", device->name);

	return 0;
}

static int sun6i_dsi_detach(struct mipi_dsi_host *host,
			    struct mipi_dsi_device *device)
{
	struct sun6i_dsi *dsi = host_to_sun6i_dsi(host);

	dsi->panel = NULL;
	dsi->device = NULL;

	return 0;
}

static ssize_t sun6i_dsi_transfer(struct mipi_dsi_host *host,
				  const struct mipi_dsi_msg *msg)
{
	struct sun6i_dsi *dsi = host_to_sun6i_dsi(host);
	int ret;

	ret = sun6i_dsi_inst_wait_for_completion(dsi);
	if (ret < 0)
		sun6i_dsi_inst_abort(dsi);

	regmap_write(dsi->regs, SUN6I_DSI_CMD_CTL_REG,
		     SUN6I_DSI_CMD_CTL_RX_OVERFLOW |
		     SUN6I_DSI_CMD_CTL_RX_FLAG |
		     SUN6I_DSI_CMD_CTL_TX_FLAG);

	switch (msg->type) {
	case MIPI_DSI_DCS_SHORT_WRITE:
	case MIPI_DSI_DCS_SHORT_WRITE_PARAM:
		ret = sun6i_dsi_dcs_write_short(dsi, msg);
		break;

	case MIPI_DSI_DCS_LONG_WRITE:
		ret = sun6i_dsi_dcs_write_long(dsi, msg);
		break;

	case MIPI_DSI_DCS_READ:
		if (msg->rx_len == 1) {
			ret = sun6i_dsi_dcs_read(dsi, msg);
			break;
		}

	default:
		ret = -EINVAL;
	}

	return ret;
}

static const struct mipi_dsi_host_ops sun6i_dsi_host_ops = {
	.attach		= sun6i_dsi_attach,
	.detach		= sun6i_dsi_detach,
	.transfer	= sun6i_dsi_transfer,
};

static const struct regmap_config sun6i_dsi_regmap_config = {
	.reg_bits	= 32,
	.val_bits	= 32,
	.reg_stride	= 4,
	.max_register	= SUN6I_DSI_CMD_TX_REG(255),
	.name		= "mipi-dsi",
};

static int sun6i_dsi_bind(struct device *dev, struct device *master,
			 void *data)
{
	struct drm_device *drm = data;
	struct sun4i_drv *drv = drm->dev_private;
	struct sun6i_dsi *dsi = dev_get_drvdata(dev);
	int ret;

	if (!dsi->panel)
		return -EPROBE_DEFER;

	dsi->drv = drv;

	drm_encoder_helper_add(&dsi->encoder,
			       &sun6i_dsi_enc_helper_funcs);
	ret = drm_encoder_init(drm,
			       &dsi->encoder,
			       &sun6i_dsi_enc_funcs,
			       DRM_MODE_ENCODER_DSI,
			       NULL);
	if (ret) {
		dev_err(dsi->dev, "Couldn't initialise the DSI encoder\n");
		return ret;
	}
	dsi->encoder.possible_crtcs = BIT(0);

	drm_connector_helper_add(&dsi->connector,
				 &sun6i_dsi_connector_helper_funcs);
	ret = drm_connector_init(drm, &dsi->connector,
				 &sun6i_dsi_connector_funcs,
				 DRM_MODE_CONNECTOR_DSI);
	if (ret) {
		dev_err(dsi->dev,
			"Couldn't initialise the DSI connector\n");
		goto err_cleanup_connector;
	}

	drm_connector_attach_encoder(&dsi->connector, &dsi->encoder);
	drm_panel_attach(dsi->panel, &dsi->connector);

	return 0;

err_cleanup_connector:
	drm_encoder_cleanup(&dsi->encoder);
	return ret;
}

static void sun6i_dsi_unbind(struct device *dev, struct device *master,
			    void *data)
{
	struct sun6i_dsi *dsi = dev_get_drvdata(dev);

	drm_panel_detach(dsi->panel);
}

static const struct component_ops sun6i_dsi_ops = {
	.bind	= sun6i_dsi_bind,
	.unbind	= sun6i_dsi_unbind,
};

static int sun6i_dsi_probe(struct platform_device *pdev)
{
	struct device *dev = &pdev->dev;
	struct sun6i_dsi *dsi;
	struct resource *res;
	void __iomem *base;
	int ret;

	dsi = devm_kzalloc(dev, sizeof(*dsi), GFP_KERNEL);
	if (!dsi)
		return -ENOMEM;
	dev_set_drvdata(dev, dsi);
	dsi->dev = dev;
	dsi->host.ops = &sun6i_dsi_host_ops;
	dsi->host.dev = dev;

	res = platform_get_resource(pdev, IORESOURCE_MEM, 0);
	base = devm_ioremap_resource(dev, res);
	if (IS_ERR(base)) {
		dev_err(dev, "Couldn't map the DSI encoder registers\n");
		return PTR_ERR(base);
	}

	dsi->regs = devm_regmap_init_mmio_clk(dev, "bus", base,
					      &sun6i_dsi_regmap_config);
	if (IS_ERR(dsi->regs)) {
		dev_err(dev, "Couldn't create the DSI encoder regmap\n");
		return PTR_ERR(dsi->regs);
	}

	dsi->reset = devm_reset_control_get_shared(dev, NULL);
	if (IS_ERR(dsi->reset)) {
		dev_err(dev, "Couldn't get our reset line\n");
		return PTR_ERR(dsi->reset);
	}

	dsi->mod_clk = devm_clk_get(dev, "mod");
	if (IS_ERR(dsi->mod_clk)) {
		dev_err(dev, "Couldn't get the DSI mod clock\n");
		return PTR_ERR(dsi->mod_clk);
	}

	/*
	 * In order to operate properly, that clock seems to be always
	 * set to 297MHz.
	 */
	clk_set_rate_exclusive(dsi->mod_clk, 297000000);

	dsi->dphy = devm_phy_get(dev, "dphy");
	if (IS_ERR(dsi->dphy)) {
		dev_err(dev, "Couldn't get the MIPI D-PHY\n");
		ret = PTR_ERR(dsi->dphy);
		goto err_unprotect_clk;
	}

	pm_runtime_enable(dev);

	ret = mipi_dsi_host_register(&dsi->host);
	if (ret) {
		dev_err(dev, "Couldn't register MIPI-DSI host\n");
		goto err_pm_disable;
	}

	ret = component_add(&pdev->dev, &sun6i_dsi_ops);
	if (ret) {
		dev_err(dev, "Couldn't register our component\n");
		goto err_remove_dsi_host;
	}

	return 0;

err_remove_dsi_host:
	mipi_dsi_host_unregister(&dsi->host);
err_pm_disable:
	pm_runtime_disable(dev);
err_unprotect_clk:
	clk_rate_exclusive_put(dsi->mod_clk);
	return ret;
}

static int sun6i_dsi_remove(struct platform_device *pdev)
{
	struct device *dev = &pdev->dev;
	struct sun6i_dsi *dsi = dev_get_drvdata(dev);

	component_del(&pdev->dev, &sun6i_dsi_ops);
	mipi_dsi_host_unregister(&dsi->host);
	pm_runtime_disable(dev);
	clk_rate_exclusive_put(dsi->mod_clk);

	return 0;
}

static int __maybe_unused sun6i_dsi_runtime_resume(struct device *dev)
{
	struct sun6i_dsi *dsi = dev_get_drvdata(dev);

	reset_control_deassert(dsi->reset);
	clk_prepare_enable(dsi->mod_clk);

	/*
	 * Enable the DSI block.
	 *
	 * Some part of it can only be done once we get a number of
	 * lanes, see sun6i_dsi_inst_init
	 */
	regmap_write(dsi->regs, SUN6I_DSI_CTL_REG, SUN6I_DSI_CTL_EN);

	regmap_write(dsi->regs, SUN6I_DSI_BASIC_CTL0_REG,
		     SUN6I_DSI_BASIC_CTL0_ECC_EN | SUN6I_DSI_BASIC_CTL0_CRC_EN);

	regmap_write(dsi->regs, SUN6I_DSI_TRANS_START_REG, 10);
	regmap_write(dsi->regs, SUN6I_DSI_TRANS_ZERO_REG, 0);

	if (dsi->device)
		sun6i_dsi_inst_init(dsi, dsi->device);

	regmap_write(dsi->regs, SUN6I_DSI_DEBUG_DATA_REG, 0xff);

	return 0;
}

static int __maybe_unused sun6i_dsi_runtime_suspend(struct device *dev)
{
	struct sun6i_dsi *dsi = dev_get_drvdata(dev);

	clk_disable_unprepare(dsi->mod_clk);
	reset_control_assert(dsi->reset);

	return 0;
}

static const struct dev_pm_ops sun6i_dsi_pm_ops = {
	SET_RUNTIME_PM_OPS(sun6i_dsi_runtime_suspend,
			   sun6i_dsi_runtime_resume,
			   NULL)
};

static const struct of_device_id sun6i_dsi_of_table[] = {
	{ .compatible = "allwinner,sun6i-a31-mipi-dsi" },
	{ }
};
MODULE_DEVICE_TABLE(of, sun6i_dsi_of_table);

static struct platform_driver sun6i_dsi_platform_driver = {
	.probe		= sun6i_dsi_probe,
	.remove		= sun6i_dsi_remove,
	.driver		= {
		.name		= "sun6i-mipi-dsi",
		.of_match_table	= sun6i_dsi_of_table,
		.pm		= &sun6i_dsi_pm_ops,
	},
};
module_platform_driver(sun6i_dsi_platform_driver);

MODULE_AUTHOR("Maxime Ripard <maxime.ripard@free-electrons.com>");
MODULE_DESCRIPTION("Allwinner A31 DSI Driver");
MODULE_LICENSE("GPL");<|MERGE_RESOLUTION|>--- conflicted
+++ resolved
@@ -457,14 +457,9 @@
 	u16 delay = 50 - 1;
 
 	if (device->mode_flags & MIPI_DSI_MODE_VIDEO_BURST) {
-<<<<<<< HEAD
-		delay = (mode->htotal - mode->hdisplay) * 150;
-		delay /= (mode->clock / 1000) * 8;
-=======
 		u32 hsync_porch = (mode->htotal - mode->hdisplay) * 150;
 
 		delay = (hsync_porch / ((mode->clock / 1000) * 8));
->>>>>>> 4b972a01
 		delay -= 50;
 	}
 
