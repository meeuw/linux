--- conflicted
+++ resolved
@@ -1785,8 +1785,6 @@
 	return 0;
 }
 
-<<<<<<< HEAD
-=======
 static int cz_thermal_get_temperature(struct pp_hwmgr *hwmgr)
 {
 	int actual_temp = 0;
@@ -1802,7 +1800,6 @@
 	return actual_temp;
 }
 
->>>>>>> d06e622d
 static int cz_read_sensor(struct pp_hwmgr *hwmgr, int idx, int32_t *value)
 {
 	struct cz_hwmgr *cz_hwmgr = (struct cz_hwmgr *)(hwmgr->backend);
@@ -1899,12 +1896,9 @@
 	case AMDGPU_PP_SENSOR_VCE_POWER:
 		*value = cz_hwmgr->vce_power_gated ? 0 : 1;
 		return 0;
-<<<<<<< HEAD
-=======
 	case AMDGPU_PP_SENSOR_GPU_TEMP:
 		*value = cz_thermal_get_temperature(hwmgr);
 		return 0;
->>>>>>> d06e622d
 	default:
 		return -EINVAL;
 	}
