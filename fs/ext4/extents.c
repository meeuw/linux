// SPDX-License-Identifier: GPL-2.0
/*
 * Copyright (c) 2003-2006, Cluster File Systems, Inc, info@clusterfs.com
 * Written by Alex Tomas <alex@clusterfs.com>
 *
 * Architecture independence:
 *   Copyright (c) 2005, Bull S.A.
 *   Written by Pierre Peiffer <pierre.peiffer@bull.net>
 */

/*
 * Extents support for EXT4
 *
 * TODO:
 *   - ext4*_error() should be used in some situations
 *   - analyze all BUG()/BUG_ON(), use -EIO where appropriate
 *   - smart tree reduction
 */

#include <linux/fs.h>
#include <linux/time.h>
#include <linux/jbd2.h>
#include <linux/highuid.h>
#include <linux/pagemap.h>
#include <linux/quotaops.h>
#include <linux/string.h>
#include <linux/slab.h>
#include <linux/uaccess.h>
#include <linux/fiemap.h>
#include <linux/backing-dev.h>
#include <linux/iomap.h>
#include "ext4_jbd2.h"
#include "ext4_extents.h"
#include "xattr.h"

#include <trace/events/ext4.h>

/*
 * used by extent splitting.
 */
#define EXT4_EXT_MAY_ZEROOUT	0x1  /* safe to zeroout if split fails \
					due to ENOSPC */
#define EXT4_EXT_MARK_UNWRIT1	0x2  /* mark first half unwritten */
#define EXT4_EXT_MARK_UNWRIT2	0x4  /* mark second half unwritten */

#define EXT4_EXT_DATA_VALID1	0x8  /* first half contains valid data */
#define EXT4_EXT_DATA_VALID2	0x10 /* second half contains valid data */

static __le32 ext4_extent_block_csum(struct inode *inode,
				     struct ext4_extent_header *eh)
{
	struct ext4_inode_info *ei = EXT4_I(inode);
	struct ext4_sb_info *sbi = EXT4_SB(inode->i_sb);
	__u32 csum;

	csum = ext4_chksum(sbi, ei->i_csum_seed, (__u8 *)eh,
			   EXT4_EXTENT_TAIL_OFFSET(eh));
	return cpu_to_le32(csum);
}

static int ext4_extent_block_csum_verify(struct inode *inode,
					 struct ext4_extent_header *eh)
{
	struct ext4_extent_tail *et;

	if (!ext4_has_metadata_csum(inode->i_sb))
		return 1;

	et = find_ext4_extent_tail(eh);
	if (et->et_checksum != ext4_extent_block_csum(inode, eh))
		return 0;
	return 1;
}

static void ext4_extent_block_csum_set(struct inode *inode,
				       struct ext4_extent_header *eh)
{
	struct ext4_extent_tail *et;

	if (!ext4_has_metadata_csum(inode->i_sb))
		return;

	et = find_ext4_extent_tail(eh);
	et->et_checksum = ext4_extent_block_csum(inode, eh);
}

static int ext4_split_extent_at(handle_t *handle,
			     struct inode *inode,
			     struct ext4_ext_path **ppath,
			     ext4_lblk_t split,
			     int split_flag,
			     int flags);

static int ext4_ext_trunc_restart_fn(struct inode *inode, int *dropped)
{
	/*
	 * Drop i_data_sem to avoid deadlock with ext4_map_blocks.  At this
	 * moment, get_block can be called only for blocks inside i_size since
	 * page cache has been already dropped and writes are blocked by
	 * i_mutex. So we can safely drop the i_data_sem here.
	 */
	BUG_ON(EXT4_JOURNAL(inode) == NULL);
	ext4_discard_preallocations(inode);
	up_write(&EXT4_I(inode)->i_data_sem);
	*dropped = 1;
	return 0;
}

/*
 * Make sure 'handle' has at least 'check_cred' credits. If not, restart
 * transaction with 'restart_cred' credits. The function drops i_data_sem
 * when restarting transaction and gets it after transaction is restarted.
 *
 * The function returns 0 on success, 1 if transaction had to be restarted,
 * and < 0 in case of fatal error.
 */
int ext4_datasem_ensure_credits(handle_t *handle, struct inode *inode,
				int check_cred, int restart_cred,
				int revoke_cred)
{
	int ret;
	int dropped = 0;

	ret = ext4_journal_ensure_credits_fn(handle, check_cred, restart_cred,
		revoke_cred, ext4_ext_trunc_restart_fn(inode, &dropped));
	if (dropped)
		down_write(&EXT4_I(inode)->i_data_sem);
	return ret;
}

/*
 * could return:
 *  - EROFS
 *  - ENOMEM
 */
static int ext4_ext_get_access(handle_t *handle, struct inode *inode,
				struct ext4_ext_path *path)
{
	if (path->p_bh) {
		/* path points to block */
		BUFFER_TRACE(path->p_bh, "get_write_access");
		return ext4_journal_get_write_access(handle, path->p_bh);
	}
	/* path points to leaf/index in inode body */
	/* we use in-core data, no need to protect them */
	return 0;
}

/*
 * could return:
 *  - EROFS
 *  - ENOMEM
 *  - EIO
 */
static int __ext4_ext_dirty(const char *where, unsigned int line,
			    handle_t *handle, struct inode *inode,
			    struct ext4_ext_path *path)
{
	int err;

	WARN_ON(!rwsem_is_locked(&EXT4_I(inode)->i_data_sem));
	if (path->p_bh) {
		ext4_extent_block_csum_set(inode, ext_block_hdr(path->p_bh));
		/* path points to block */
		err = __ext4_handle_dirty_metadata(where, line, handle,
						   inode, path->p_bh);
	} else {
		/* path points to leaf/index in inode body */
		err = ext4_mark_inode_dirty(handle, inode);
	}
	return err;
}

#define ext4_ext_dirty(handle, inode, path) \
		__ext4_ext_dirty(__func__, __LINE__, (handle), (inode), (path))

static ext4_fsblk_t ext4_ext_find_goal(struct inode *inode,
			      struct ext4_ext_path *path,
			      ext4_lblk_t block)
{
	if (path) {
		int depth = path->p_depth;
		struct ext4_extent *ex;

		/*
		 * Try to predict block placement assuming that we are
		 * filling in a file which will eventually be
		 * non-sparse --- i.e., in the case of libbfd writing
		 * an ELF object sections out-of-order but in a way
		 * the eventually results in a contiguous object or
		 * executable file, or some database extending a table
		 * space file.  However, this is actually somewhat
		 * non-ideal if we are writing a sparse file such as
		 * qemu or KVM writing a raw image file that is going
		 * to stay fairly sparse, since it will end up
		 * fragmenting the file system's free space.  Maybe we
		 * should have some hueristics or some way to allow
		 * userspace to pass a hint to file system,
		 * especially if the latter case turns out to be
		 * common.
		 */
		ex = path[depth].p_ext;
		if (ex) {
			ext4_fsblk_t ext_pblk = ext4_ext_pblock(ex);
			ext4_lblk_t ext_block = le32_to_cpu(ex->ee_block);

			if (block > ext_block)
				return ext_pblk + (block - ext_block);
			else
				return ext_pblk - (ext_block - block);
		}

		/* it looks like index is empty;
		 * try to find starting block from index itself */
		if (path[depth].p_bh)
			return path[depth].p_bh->b_blocknr;
	}

	/* OK. use inode's group */
	return ext4_inode_to_goal_block(inode);
}

/*
 * Allocation for a meta data block
 */
static ext4_fsblk_t
ext4_ext_new_meta_block(handle_t *handle, struct inode *inode,
			struct ext4_ext_path *path,
			struct ext4_extent *ex, int *err, unsigned int flags)
{
	ext4_fsblk_t goal, newblock;

	goal = ext4_ext_find_goal(inode, path, le32_to_cpu(ex->ee_block));
	newblock = ext4_new_meta_blocks(handle, inode, goal, flags,
					NULL, err);
	return newblock;
}

static inline int ext4_ext_space_block(struct inode *inode, int check)
{
	int size;

	size = (inode->i_sb->s_blocksize - sizeof(struct ext4_extent_header))
			/ sizeof(struct ext4_extent);
#ifdef AGGRESSIVE_TEST
	if (!check && size > 6)
		size = 6;
#endif
	return size;
}

static inline int ext4_ext_space_block_idx(struct inode *inode, int check)
{
	int size;

	size = (inode->i_sb->s_blocksize - sizeof(struct ext4_extent_header))
			/ sizeof(struct ext4_extent_idx);
#ifdef AGGRESSIVE_TEST
	if (!check && size > 5)
		size = 5;
#endif
	return size;
}

static inline int ext4_ext_space_root(struct inode *inode, int check)
{
	int size;

	size = sizeof(EXT4_I(inode)->i_data);
	size -= sizeof(struct ext4_extent_header);
	size /= sizeof(struct ext4_extent);
#ifdef AGGRESSIVE_TEST
	if (!check && size > 3)
		size = 3;
#endif
	return size;
}

static inline int ext4_ext_space_root_idx(struct inode *inode, int check)
{
	int size;

	size = sizeof(EXT4_I(inode)->i_data);
	size -= sizeof(struct ext4_extent_header);
	size /= sizeof(struct ext4_extent_idx);
#ifdef AGGRESSIVE_TEST
	if (!check && size > 4)
		size = 4;
#endif
	return size;
}

static inline int
ext4_force_split_extent_at(handle_t *handle, struct inode *inode,
			   struct ext4_ext_path **ppath, ext4_lblk_t lblk,
			   int nofail)
{
	struct ext4_ext_path *path = *ppath;
	int unwritten = ext4_ext_is_unwritten(path[path->p_depth].p_ext);

	return ext4_split_extent_at(handle, inode, ppath, lblk, unwritten ?
			EXT4_EXT_MARK_UNWRIT1|EXT4_EXT_MARK_UNWRIT2 : 0,
			EXT4_EX_NOCACHE | EXT4_GET_BLOCKS_PRE_IO |
			(nofail ? EXT4_GET_BLOCKS_METADATA_NOFAIL:0));
}

static int
ext4_ext_max_entries(struct inode *inode, int depth)
{
	int max;

	if (depth == ext_depth(inode)) {
		if (depth == 0)
			max = ext4_ext_space_root(inode, 1);
		else
			max = ext4_ext_space_root_idx(inode, 1);
	} else {
		if (depth == 0)
			max = ext4_ext_space_block(inode, 1);
		else
			max = ext4_ext_space_block_idx(inode, 1);
	}

	return max;
}

static int ext4_valid_extent(struct inode *inode, struct ext4_extent *ext)
{
	ext4_fsblk_t block = ext4_ext_pblock(ext);
	int len = ext4_ext_get_actual_len(ext);
	ext4_lblk_t lblock = le32_to_cpu(ext->ee_block);

	/*
	 * We allow neither:
	 *  - zero length
	 *  - overflow/wrap-around
	 */
	if (lblock + len <= lblock)
		return 0;
	return ext4_data_block_valid(EXT4_SB(inode->i_sb), block, len);
}

static int ext4_valid_extent_idx(struct inode *inode,
				struct ext4_extent_idx *ext_idx)
{
	ext4_fsblk_t block = ext4_idx_pblock(ext_idx);

	return ext4_data_block_valid(EXT4_SB(inode->i_sb), block, 1);
}

static int ext4_valid_extent_entries(struct inode *inode,
				     struct ext4_extent_header *eh,
				     ext4_fsblk_t *pblk, int depth)
{
	unsigned short entries;
	if (eh->eh_entries == 0)
		return 1;

	entries = le16_to_cpu(eh->eh_entries);

	if (depth == 0) {
		/* leaf entries */
		struct ext4_extent *ext = EXT_FIRST_EXTENT(eh);
		ext4_lblk_t lblock = 0;
		ext4_lblk_t prev = 0;
		int len = 0;
		while (entries) {
			if (!ext4_valid_extent(inode, ext))
				return 0;

			/* Check for overlapping extents */
			lblock = le32_to_cpu(ext->ee_block);
			len = ext4_ext_get_actual_len(ext);
			if ((lblock <= prev) && prev) {
				*pblk = ext4_ext_pblock(ext);
				return 0;
			}
			ext++;
			entries--;
			prev = lblock + len - 1;
		}
	} else {
		struct ext4_extent_idx *ext_idx = EXT_FIRST_INDEX(eh);
		while (entries) {
			if (!ext4_valid_extent_idx(inode, ext_idx))
				return 0;
			ext_idx++;
			entries--;
		}
	}
	return 1;
}

static int __ext4_ext_check(const char *function, unsigned int line,
			    struct inode *inode, struct ext4_extent_header *eh,
			    int depth, ext4_fsblk_t pblk)
{
	const char *error_msg;
	int max = 0, err = -EFSCORRUPTED;

	if (unlikely(eh->eh_magic != EXT4_EXT_MAGIC)) {
		error_msg = "invalid magic";
		goto corrupted;
	}
	if (unlikely(le16_to_cpu(eh->eh_depth) != depth)) {
		error_msg = "unexpected eh_depth";
		goto corrupted;
	}
	if (unlikely(eh->eh_max == 0)) {
		error_msg = "invalid eh_max";
		goto corrupted;
	}
	max = ext4_ext_max_entries(inode, depth);
	if (unlikely(le16_to_cpu(eh->eh_max) > max)) {
		error_msg = "too large eh_max";
		goto corrupted;
	}
	if (unlikely(le16_to_cpu(eh->eh_entries) > le16_to_cpu(eh->eh_max))) {
		error_msg = "invalid eh_entries";
		goto corrupted;
	}
	if (!ext4_valid_extent_entries(inode, eh, &pblk, depth)) {
		error_msg = "invalid extent entries";
		goto corrupted;
	}
	if (unlikely(depth > 32)) {
		error_msg = "too large eh_depth";
		goto corrupted;
	}
	/* Verify checksum on non-root extent tree nodes */
	if (ext_depth(inode) != depth &&
	    !ext4_extent_block_csum_verify(inode, eh)) {
		error_msg = "extent tree corrupted";
		err = -EFSBADCRC;
		goto corrupted;
	}
	return 0;

corrupted:
	ext4_error_inode_err(inode, function, line, 0, -err,
			     "pblk %llu bad header/extent: %s - magic %x, "
			     "entries %u, max %u(%u), depth %u(%u)",
			     (unsigned long long) pblk, error_msg,
			     le16_to_cpu(eh->eh_magic),
			     le16_to_cpu(eh->eh_entries),
			     le16_to_cpu(eh->eh_max),
			     max, le16_to_cpu(eh->eh_depth), depth);
	return err;
}

#define ext4_ext_check(inode, eh, depth, pblk)			\
	__ext4_ext_check(__func__, __LINE__, (inode), (eh), (depth), (pblk))

int ext4_ext_check_inode(struct inode *inode)
{
	return ext4_ext_check(inode, ext_inode_hdr(inode), ext_depth(inode), 0);
}

static void ext4_cache_extents(struct inode *inode,
			       struct ext4_extent_header *eh)
{
	struct ext4_extent *ex = EXT_FIRST_EXTENT(eh);
	ext4_lblk_t prev = 0;
	int i;

	for (i = le16_to_cpu(eh->eh_entries); i > 0; i--, ex++) {
		unsigned int status = EXTENT_STATUS_WRITTEN;
		ext4_lblk_t lblk = le32_to_cpu(ex->ee_block);
		int len = ext4_ext_get_actual_len(ex);

		if (prev && (prev != lblk))
			ext4_es_cache_extent(inode, prev, lblk - prev, ~0,
					     EXTENT_STATUS_HOLE);

		if (ext4_ext_is_unwritten(ex))
			status = EXTENT_STATUS_UNWRITTEN;
		ext4_es_cache_extent(inode, lblk, len,
				     ext4_ext_pblock(ex), status);
		prev = lblk + len;
	}
}

static struct buffer_head *
__read_extent_tree_block(const char *function, unsigned int line,
			 struct inode *inode, ext4_fsblk_t pblk, int depth,
			 int flags)
{
	struct buffer_head		*bh;
	int				err;

	bh = sb_getblk_gfp(inode->i_sb, pblk, __GFP_MOVABLE | GFP_NOFS);
	if (unlikely(!bh))
		return ERR_PTR(-ENOMEM);

	if (!bh_uptodate_or_lock(bh)) {
		trace_ext4_ext_load_extent(inode, pblk, _RET_IP_);
		err = bh_submit_read(bh);
		if (err < 0)
			goto errout;
	}
	if (buffer_verified(bh) && !(flags & EXT4_EX_FORCE_CACHE))
		return bh;
	if (!ext4_has_feature_journal(inode->i_sb) ||
	    (inode->i_ino !=
	     le32_to_cpu(EXT4_SB(inode->i_sb)->s_es->s_journal_inum))) {
		err = __ext4_ext_check(function, line, inode,
				       ext_block_hdr(bh), depth, pblk);
		if (err)
			goto errout;
	}
	set_buffer_verified(bh);
	/*
	 * If this is a leaf block, cache all of its entries
	 */
	if (!(flags & EXT4_EX_NOCACHE) && depth == 0) {
		struct ext4_extent_header *eh = ext_block_hdr(bh);
		ext4_cache_extents(inode, eh);
	}
	return bh;
errout:
	put_bh(bh);
	return ERR_PTR(err);

}

#define read_extent_tree_block(inode, pblk, depth, flags)		\
	__read_extent_tree_block(__func__, __LINE__, (inode), (pblk),   \
				 (depth), (flags))

/*
 * This function is called to cache a file's extent information in the
 * extent status tree
 */
int ext4_ext_precache(struct inode *inode)
{
	struct ext4_inode_info *ei = EXT4_I(inode);
	struct ext4_ext_path *path = NULL;
	struct buffer_head *bh;
	int i = 0, depth, ret = 0;

	if (!ext4_test_inode_flag(inode, EXT4_INODE_EXTENTS))
		return 0;	/* not an extent-mapped inode */

	down_read(&ei->i_data_sem);
	depth = ext_depth(inode);

	/* Don't cache anything if there are no external extent blocks */
	if (!depth) {
		up_read(&ei->i_data_sem);
		return ret;
	}

	path = kcalloc(depth + 1, sizeof(struct ext4_ext_path),
		       GFP_NOFS);
	if (path == NULL) {
		up_read(&ei->i_data_sem);
		return -ENOMEM;
	}

	path[0].p_hdr = ext_inode_hdr(inode);
	ret = ext4_ext_check(inode, path[0].p_hdr, depth, 0);
	if (ret)
		goto out;
	path[0].p_idx = EXT_FIRST_INDEX(path[0].p_hdr);
	while (i >= 0) {
		/*
		 * If this is a leaf block or we've reached the end of
		 * the index block, go up
		 */
		if ((i == depth) ||
		    path[i].p_idx > EXT_LAST_INDEX(path[i].p_hdr)) {
			brelse(path[i].p_bh);
			path[i].p_bh = NULL;
			i--;
			continue;
		}
		bh = read_extent_tree_block(inode,
					    ext4_idx_pblock(path[i].p_idx++),
					    depth - i - 1,
					    EXT4_EX_FORCE_CACHE);
		if (IS_ERR(bh)) {
			ret = PTR_ERR(bh);
			break;
		}
		i++;
		path[i].p_bh = bh;
		path[i].p_hdr = ext_block_hdr(bh);
		path[i].p_idx = EXT_FIRST_INDEX(path[i].p_hdr);
	}
	ext4_set_inode_state(inode, EXT4_STATE_EXT_PRECACHED);
out:
	up_read(&ei->i_data_sem);
	ext4_ext_drop_refs(path);
	kfree(path);
	return ret;
}

#ifdef EXT_DEBUG
static void ext4_ext_show_path(struct inode *inode, struct ext4_ext_path *path)
{
	int k, l = path->p_depth;

	ext_debug("path:");
	for (k = 0; k <= l; k++, path++) {
		if (path->p_idx) {
			ext_debug("  %d->%llu",
				  le32_to_cpu(path->p_idx->ei_block),
				  ext4_idx_pblock(path->p_idx));
		} else if (path->p_ext) {
			ext_debug("  %d:[%d]%d:%llu ",
				  le32_to_cpu(path->p_ext->ee_block),
				  ext4_ext_is_unwritten(path->p_ext),
				  ext4_ext_get_actual_len(path->p_ext),
				  ext4_ext_pblock(path->p_ext));
		} else
			ext_debug("  []");
	}
	ext_debug("\n");
}

static void ext4_ext_show_leaf(struct inode *inode, struct ext4_ext_path *path)
{
	int depth = ext_depth(inode);
	struct ext4_extent_header *eh;
	struct ext4_extent *ex;
	int i;

	if (!path)
		return;

	eh = path[depth].p_hdr;
	ex = EXT_FIRST_EXTENT(eh);

	ext_debug("Displaying leaf extents for inode %lu\n", inode->i_ino);

	for (i = 0; i < le16_to_cpu(eh->eh_entries); i++, ex++) {
		ext_debug("%d:[%d]%d:%llu ", le32_to_cpu(ex->ee_block),
			  ext4_ext_is_unwritten(ex),
			  ext4_ext_get_actual_len(ex), ext4_ext_pblock(ex));
	}
	ext_debug("\n");
}

static void ext4_ext_show_move(struct inode *inode, struct ext4_ext_path *path,
			ext4_fsblk_t newblock, int level)
{
	int depth = ext_depth(inode);
	struct ext4_extent *ex;

	if (depth != level) {
		struct ext4_extent_idx *idx;
		idx = path[level].p_idx;
		while (idx <= EXT_MAX_INDEX(path[level].p_hdr)) {
			ext_debug("%d: move %d:%llu in new index %llu\n", level,
					le32_to_cpu(idx->ei_block),
					ext4_idx_pblock(idx),
					newblock);
			idx++;
		}

		return;
	}

	ex = path[depth].p_ext;
	while (ex <= EXT_MAX_EXTENT(path[depth].p_hdr)) {
		ext_debug("move %d:%llu:[%d]%d in new leaf %llu\n",
				le32_to_cpu(ex->ee_block),
				ext4_ext_pblock(ex),
				ext4_ext_is_unwritten(ex),
				ext4_ext_get_actual_len(ex),
				newblock);
		ex++;
	}
}

#else
#define ext4_ext_show_path(inode, path)
#define ext4_ext_show_leaf(inode, path)
#define ext4_ext_show_move(inode, path, newblock, level)
#endif

void ext4_ext_drop_refs(struct ext4_ext_path *path)
{
	int depth, i;

	if (!path)
		return;
	depth = path->p_depth;
	for (i = 0; i <= depth; i++, path++) {
		if (path->p_bh) {
			brelse(path->p_bh);
			path->p_bh = NULL;
		}
	}
}

/*
 * ext4_ext_binsearch_idx:
 * binary search for the closest index of the given block
 * the header must be checked before calling this
 */
static void
ext4_ext_binsearch_idx(struct inode *inode,
			struct ext4_ext_path *path, ext4_lblk_t block)
{
	struct ext4_extent_header *eh = path->p_hdr;
	struct ext4_extent_idx *r, *l, *m;


	ext_debug("binsearch for %u(idx):  ", block);

	l = EXT_FIRST_INDEX(eh) + 1;
	r = EXT_LAST_INDEX(eh);
	while (l <= r) {
		m = l + (r - l) / 2;
		if (block < le32_to_cpu(m->ei_block))
			r = m - 1;
		else
			l = m + 1;
		ext_debug("%p(%u):%p(%u):%p(%u) ", l, le32_to_cpu(l->ei_block),
				m, le32_to_cpu(m->ei_block),
				r, le32_to_cpu(r->ei_block));
	}

	path->p_idx = l - 1;
	ext_debug("  -> %u->%lld ", le32_to_cpu(path->p_idx->ei_block),
		  ext4_idx_pblock(path->p_idx));

#ifdef CHECK_BINSEARCH
	{
		struct ext4_extent_idx *chix, *ix;
		int k;

		chix = ix = EXT_FIRST_INDEX(eh);
		for (k = 0; k < le16_to_cpu(eh->eh_entries); k++, ix++) {
			if (k != 0 && le32_to_cpu(ix->ei_block) <=
			    le32_to_cpu(ix[-1].ei_block)) {
				printk(KERN_DEBUG "k=%d, ix=0x%p, "
				       "first=0x%p\n", k,
				       ix, EXT_FIRST_INDEX(eh));
				printk(KERN_DEBUG "%u <= %u\n",
				       le32_to_cpu(ix->ei_block),
				       le32_to_cpu(ix[-1].ei_block));
			}
			BUG_ON(k && le32_to_cpu(ix->ei_block)
					   <= le32_to_cpu(ix[-1].ei_block));
			if (block < le32_to_cpu(ix->ei_block))
				break;
			chix = ix;
		}
		BUG_ON(chix != path->p_idx);
	}
#endif

}

/*
 * ext4_ext_binsearch:
 * binary search for closest extent of the given block
 * the header must be checked before calling this
 */
static void
ext4_ext_binsearch(struct inode *inode,
		struct ext4_ext_path *path, ext4_lblk_t block)
{
	struct ext4_extent_header *eh = path->p_hdr;
	struct ext4_extent *r, *l, *m;

	if (eh->eh_entries == 0) {
		/*
		 * this leaf is empty:
		 * we get such a leaf in split/add case
		 */
		return;
	}

	ext_debug("binsearch for %u:  ", block);

	l = EXT_FIRST_EXTENT(eh) + 1;
	r = EXT_LAST_EXTENT(eh);

	while (l <= r) {
		m = l + (r - l) / 2;
		if (block < le32_to_cpu(m->ee_block))
			r = m - 1;
		else
			l = m + 1;
		ext_debug("%p(%u):%p(%u):%p(%u) ", l, le32_to_cpu(l->ee_block),
				m, le32_to_cpu(m->ee_block),
				r, le32_to_cpu(r->ee_block));
	}

	path->p_ext = l - 1;
	ext_debug("  -> %d:%llu:[%d]%d ",
			le32_to_cpu(path->p_ext->ee_block),
			ext4_ext_pblock(path->p_ext),
			ext4_ext_is_unwritten(path->p_ext),
			ext4_ext_get_actual_len(path->p_ext));

#ifdef CHECK_BINSEARCH
	{
		struct ext4_extent *chex, *ex;
		int k;

		chex = ex = EXT_FIRST_EXTENT(eh);
		for (k = 0; k < le16_to_cpu(eh->eh_entries); k++, ex++) {
			BUG_ON(k && le32_to_cpu(ex->ee_block)
					  <= le32_to_cpu(ex[-1].ee_block));
			if (block < le32_to_cpu(ex->ee_block))
				break;
			chex = ex;
		}
		BUG_ON(chex != path->p_ext);
	}
#endif

}

int ext4_ext_tree_init(handle_t *handle, struct inode *inode)
{
	struct ext4_extent_header *eh;

	eh = ext_inode_hdr(inode);
	eh->eh_depth = 0;
	eh->eh_entries = 0;
	eh->eh_magic = EXT4_EXT_MAGIC;
	eh->eh_max = cpu_to_le16(ext4_ext_space_root(inode, 0));
	ext4_mark_inode_dirty(handle, inode);
	return 0;
}

struct ext4_ext_path *
ext4_find_extent(struct inode *inode, ext4_lblk_t block,
		 struct ext4_ext_path **orig_path, int flags)
{
	struct ext4_extent_header *eh;
	struct buffer_head *bh;
	struct ext4_ext_path *path = orig_path ? *orig_path : NULL;
	short int depth, i, ppos = 0;
	int ret;

	eh = ext_inode_hdr(inode);
	depth = ext_depth(inode);
	if (depth < 0 || depth > EXT4_MAX_EXTENT_DEPTH) {
		EXT4_ERROR_INODE(inode, "inode has invalid extent depth: %d",
				 depth);
		ret = -EFSCORRUPTED;
		goto err;
	}

	if (path) {
		ext4_ext_drop_refs(path);
		if (depth > path[0].p_maxdepth) {
			kfree(path);
			*orig_path = path = NULL;
		}
	}
	if (!path) {
		/* account possible depth increase */
		path = kcalloc(depth + 2, sizeof(struct ext4_ext_path),
				GFP_NOFS);
		if (unlikely(!path))
			return ERR_PTR(-ENOMEM);
		path[0].p_maxdepth = depth + 1;
	}
	path[0].p_hdr = eh;
	path[0].p_bh = NULL;

	i = depth;
	if (!(flags & EXT4_EX_NOCACHE) && depth == 0)
		ext4_cache_extents(inode, eh);
	/* walk through the tree */
	while (i) {
		ext_debug("depth %d: num %d, max %d\n",
			  ppos, le16_to_cpu(eh->eh_entries), le16_to_cpu(eh->eh_max));

		ext4_ext_binsearch_idx(inode, path + ppos, block);
		path[ppos].p_block = ext4_idx_pblock(path[ppos].p_idx);
		path[ppos].p_depth = i;
		path[ppos].p_ext = NULL;

		bh = read_extent_tree_block(inode, path[ppos].p_block, --i,
					    flags);
		if (IS_ERR(bh)) {
			ret = PTR_ERR(bh);
			goto err;
		}

		eh = ext_block_hdr(bh);
		ppos++;
		path[ppos].p_bh = bh;
		path[ppos].p_hdr = eh;
	}

	path[ppos].p_depth = i;
	path[ppos].p_ext = NULL;
	path[ppos].p_idx = NULL;

	/* find extent */
	ext4_ext_binsearch(inode, path + ppos, block);
	/* if not an empty leaf */
	if (path[ppos].p_ext)
		path[ppos].p_block = ext4_ext_pblock(path[ppos].p_ext);

	ext4_ext_show_path(inode, path);

	return path;

err:
	ext4_ext_drop_refs(path);
	kfree(path);
	if (orig_path)
		*orig_path = NULL;
	return ERR_PTR(ret);
}

/*
 * ext4_ext_insert_index:
 * insert new index [@logical;@ptr] into the block at @curp;
 * check where to insert: before @curp or after @curp
 */
static int ext4_ext_insert_index(handle_t *handle, struct inode *inode,
				 struct ext4_ext_path *curp,
				 int logical, ext4_fsblk_t ptr)
{
	struct ext4_extent_idx *ix;
	int len, err;

	err = ext4_ext_get_access(handle, inode, curp);
	if (err)
		return err;

	if (unlikely(logical == le32_to_cpu(curp->p_idx->ei_block))) {
		EXT4_ERROR_INODE(inode,
				 "logical %d == ei_block %d!",
				 logical, le32_to_cpu(curp->p_idx->ei_block));
		return -EFSCORRUPTED;
	}

	if (unlikely(le16_to_cpu(curp->p_hdr->eh_entries)
			     >= le16_to_cpu(curp->p_hdr->eh_max))) {
		EXT4_ERROR_INODE(inode,
				 "eh_entries %d >= eh_max %d!",
				 le16_to_cpu(curp->p_hdr->eh_entries),
				 le16_to_cpu(curp->p_hdr->eh_max));
		return -EFSCORRUPTED;
	}

	if (logical > le32_to_cpu(curp->p_idx->ei_block)) {
		/* insert after */
		ext_debug("insert new index %d after: %llu\n", logical, ptr);
		ix = curp->p_idx + 1;
	} else {
		/* insert before */
		ext_debug("insert new index %d before: %llu\n", logical, ptr);
		ix = curp->p_idx;
	}

	len = EXT_LAST_INDEX(curp->p_hdr) - ix + 1;
	BUG_ON(len < 0);
	if (len > 0) {
		ext_debug("insert new index %d: "
				"move %d indices from 0x%p to 0x%p\n",
				logical, len, ix, ix + 1);
		memmove(ix + 1, ix, len * sizeof(struct ext4_extent_idx));
	}

	if (unlikely(ix > EXT_MAX_INDEX(curp->p_hdr))) {
		EXT4_ERROR_INODE(inode, "ix > EXT_MAX_INDEX!");
		return -EFSCORRUPTED;
	}

	ix->ei_block = cpu_to_le32(logical);
	ext4_idx_store_pblock(ix, ptr);
	le16_add_cpu(&curp->p_hdr->eh_entries, 1);

	if (unlikely(ix > EXT_LAST_INDEX(curp->p_hdr))) {
		EXT4_ERROR_INODE(inode, "ix > EXT_LAST_INDEX!");
		return -EFSCORRUPTED;
	}

	err = ext4_ext_dirty(handle, inode, curp);
	ext4_std_error(inode->i_sb, err);

	return err;
}

/*
 * ext4_ext_split:
 * inserts new subtree into the path, using free index entry
 * at depth @at:
 * - allocates all needed blocks (new leaf and all intermediate index blocks)
 * - makes decision where to split
 * - moves remaining extents and index entries (right to the split point)
 *   into the newly allocated blocks
 * - initializes subtree
 */
static int ext4_ext_split(handle_t *handle, struct inode *inode,
			  unsigned int flags,
			  struct ext4_ext_path *path,
			  struct ext4_extent *newext, int at)
{
	struct buffer_head *bh = NULL;
	int depth = ext_depth(inode);
	struct ext4_extent_header *neh;
	struct ext4_extent_idx *fidx;
	int i = at, k, m, a;
	ext4_fsblk_t newblock, oldblock;
	__le32 border;
	ext4_fsblk_t *ablocks = NULL; /* array of allocated blocks */
	int err = 0;
	size_t ext_size = 0;

	/* make decision: where to split? */
	/* FIXME: now decision is simplest: at current extent */

	/* if current leaf will be split, then we should use
	 * border from split point */
	if (unlikely(path[depth].p_ext > EXT_MAX_EXTENT(path[depth].p_hdr))) {
		EXT4_ERROR_INODE(inode, "p_ext > EXT_MAX_EXTENT!");
		return -EFSCORRUPTED;
	}
	if (path[depth].p_ext != EXT_MAX_EXTENT(path[depth].p_hdr)) {
		border = path[depth].p_ext[1].ee_block;
		ext_debug("leaf will be split."
				" next leaf starts at %d\n",
				  le32_to_cpu(border));
	} else {
		border = newext->ee_block;
		ext_debug("leaf will be added."
				" next leaf starts at %d\n",
				le32_to_cpu(border));
	}

	/*
	 * If error occurs, then we break processing
	 * and mark filesystem read-only. index won't
	 * be inserted and tree will be in consistent
	 * state. Next mount will repair buffers too.
	 */

	/*
	 * Get array to track all allocated blocks.
	 * We need this to handle errors and free blocks
	 * upon them.
	 */
	ablocks = kcalloc(depth, sizeof(ext4_fsblk_t), GFP_NOFS);
	if (!ablocks)
		return -ENOMEM;

	/* allocate all needed blocks */
	ext_debug("allocate %d blocks for indexes/leaf\n", depth - at);
	for (a = 0; a < depth - at; a++) {
		newblock = ext4_ext_new_meta_block(handle, inode, path,
						   newext, &err, flags);
		if (newblock == 0)
			goto cleanup;
		ablocks[a] = newblock;
	}

	/* initialize new leaf */
	newblock = ablocks[--a];
	if (unlikely(newblock == 0)) {
		EXT4_ERROR_INODE(inode, "newblock == 0!");
		err = -EFSCORRUPTED;
		goto cleanup;
	}
	bh = sb_getblk_gfp(inode->i_sb, newblock, __GFP_MOVABLE | GFP_NOFS);
	if (unlikely(!bh)) {
		err = -ENOMEM;
		goto cleanup;
	}
	lock_buffer(bh);

	err = ext4_journal_get_create_access(handle, bh);
	if (err)
		goto cleanup;

	neh = ext_block_hdr(bh);
	neh->eh_entries = 0;
	neh->eh_max = cpu_to_le16(ext4_ext_space_block(inode, 0));
	neh->eh_magic = EXT4_EXT_MAGIC;
	neh->eh_depth = 0;

	/* move remainder of path[depth] to the new leaf */
	if (unlikely(path[depth].p_hdr->eh_entries !=
		     path[depth].p_hdr->eh_max)) {
		EXT4_ERROR_INODE(inode, "eh_entries %d != eh_max %d!",
				 path[depth].p_hdr->eh_entries,
				 path[depth].p_hdr->eh_max);
		err = -EFSCORRUPTED;
		goto cleanup;
	}
	/* start copy from next extent */
	m = EXT_MAX_EXTENT(path[depth].p_hdr) - path[depth].p_ext++;
	ext4_ext_show_move(inode, path, newblock, depth);
	if (m) {
		struct ext4_extent *ex;
		ex = EXT_FIRST_EXTENT(neh);
		memmove(ex, path[depth].p_ext, sizeof(struct ext4_extent) * m);
		le16_add_cpu(&neh->eh_entries, m);
	}

	/* zero out unused area in the extent block */
	ext_size = sizeof(struct ext4_extent_header) +
		sizeof(struct ext4_extent) * le16_to_cpu(neh->eh_entries);
	memset(bh->b_data + ext_size, 0, inode->i_sb->s_blocksize - ext_size);
	ext4_extent_block_csum_set(inode, neh);
	set_buffer_uptodate(bh);
	unlock_buffer(bh);

	err = ext4_handle_dirty_metadata(handle, inode, bh);
	if (err)
		goto cleanup;
	brelse(bh);
	bh = NULL;

	/* correct old leaf */
	if (m) {
		err = ext4_ext_get_access(handle, inode, path + depth);
		if (err)
			goto cleanup;
		le16_add_cpu(&path[depth].p_hdr->eh_entries, -m);
		err = ext4_ext_dirty(handle, inode, path + depth);
		if (err)
			goto cleanup;

	}

	/* create intermediate indexes */
	k = depth - at - 1;
	if (unlikely(k < 0)) {
		EXT4_ERROR_INODE(inode, "k %d < 0!", k);
		err = -EFSCORRUPTED;
		goto cleanup;
	}
	if (k)
		ext_debug("create %d intermediate indices\n", k);
	/* insert new index into current index block */
	/* current depth stored in i var */
	i = depth - 1;
	while (k--) {
		oldblock = newblock;
		newblock = ablocks[--a];
		bh = sb_getblk(inode->i_sb, newblock);
		if (unlikely(!bh)) {
			err = -ENOMEM;
			goto cleanup;
		}
		lock_buffer(bh);

		err = ext4_journal_get_create_access(handle, bh);
		if (err)
			goto cleanup;

		neh = ext_block_hdr(bh);
		neh->eh_entries = cpu_to_le16(1);
		neh->eh_magic = EXT4_EXT_MAGIC;
		neh->eh_max = cpu_to_le16(ext4_ext_space_block_idx(inode, 0));
		neh->eh_depth = cpu_to_le16(depth - i);
		fidx = EXT_FIRST_INDEX(neh);
		fidx->ei_block = border;
		ext4_idx_store_pblock(fidx, oldblock);

		ext_debug("int.index at %d (block %llu): %u -> %llu\n",
				i, newblock, le32_to_cpu(border), oldblock);

		/* move remainder of path[i] to the new index block */
		if (unlikely(EXT_MAX_INDEX(path[i].p_hdr) !=
					EXT_LAST_INDEX(path[i].p_hdr))) {
			EXT4_ERROR_INODE(inode,
					 "EXT_MAX_INDEX != EXT_LAST_INDEX ee_block %d!",
					 le32_to_cpu(path[i].p_ext->ee_block));
			err = -EFSCORRUPTED;
			goto cleanup;
		}
		/* start copy indexes */
		m = EXT_MAX_INDEX(path[i].p_hdr) - path[i].p_idx++;
		ext_debug("cur 0x%p, last 0x%p\n", path[i].p_idx,
				EXT_MAX_INDEX(path[i].p_hdr));
		ext4_ext_show_move(inode, path, newblock, i);
		if (m) {
			memmove(++fidx, path[i].p_idx,
				sizeof(struct ext4_extent_idx) * m);
			le16_add_cpu(&neh->eh_entries, m);
		}
		/* zero out unused area in the extent block */
		ext_size = sizeof(struct ext4_extent_header) +
		   (sizeof(struct ext4_extent) * le16_to_cpu(neh->eh_entries));
		memset(bh->b_data + ext_size, 0,
			inode->i_sb->s_blocksize - ext_size);
		ext4_extent_block_csum_set(inode, neh);
		set_buffer_uptodate(bh);
		unlock_buffer(bh);

		err = ext4_handle_dirty_metadata(handle, inode, bh);
		if (err)
			goto cleanup;
		brelse(bh);
		bh = NULL;

		/* correct old index */
		if (m) {
			err = ext4_ext_get_access(handle, inode, path + i);
			if (err)
				goto cleanup;
			le16_add_cpu(&path[i].p_hdr->eh_entries, -m);
			err = ext4_ext_dirty(handle, inode, path + i);
			if (err)
				goto cleanup;
		}

		i--;
	}

	/* insert new index */
	err = ext4_ext_insert_index(handle, inode, path + at,
				    le32_to_cpu(border), newblock);

cleanup:
	if (bh) {
		if (buffer_locked(bh))
			unlock_buffer(bh);
		brelse(bh);
	}

	if (err) {
		/* free all allocated blocks in error case */
		for (i = 0; i < depth; i++) {
			if (!ablocks[i])
				continue;
			ext4_free_blocks(handle, inode, NULL, ablocks[i], 1,
					 EXT4_FREE_BLOCKS_METADATA);
		}
	}
	kfree(ablocks);

	return err;
}

/*
 * ext4_ext_grow_indepth:
 * implements tree growing procedure:
 * - allocates new block
 * - moves top-level data (index block or leaf) into the new block
 * - initializes new top-level, creating index that points to the
 *   just created block
 */
static int ext4_ext_grow_indepth(handle_t *handle, struct inode *inode,
				 unsigned int flags)
{
	struct ext4_extent_header *neh;
	struct buffer_head *bh;
	ext4_fsblk_t newblock, goal = 0;
	struct ext4_super_block *es = EXT4_SB(inode->i_sb)->s_es;
	int err = 0;
	size_t ext_size = 0;

	/* Try to prepend new index to old one */
	if (ext_depth(inode))
		goal = ext4_idx_pblock(EXT_FIRST_INDEX(ext_inode_hdr(inode)));
	if (goal > le32_to_cpu(es->s_first_data_block)) {
		flags |= EXT4_MB_HINT_TRY_GOAL;
		goal--;
	} else
		goal = ext4_inode_to_goal_block(inode);
	newblock = ext4_new_meta_blocks(handle, inode, goal, flags,
					NULL, &err);
	if (newblock == 0)
		return err;

	bh = sb_getblk_gfp(inode->i_sb, newblock, __GFP_MOVABLE | GFP_NOFS);
	if (unlikely(!bh))
		return -ENOMEM;
	lock_buffer(bh);

	err = ext4_journal_get_create_access(handle, bh);
	if (err) {
		unlock_buffer(bh);
		goto out;
	}

	ext_size = sizeof(EXT4_I(inode)->i_data);
	/* move top-level index/leaf into new block */
	memmove(bh->b_data, EXT4_I(inode)->i_data, ext_size);
	/* zero out unused area in the extent block */
	memset(bh->b_data + ext_size, 0, inode->i_sb->s_blocksize - ext_size);

	/* set size of new block */
	neh = ext_block_hdr(bh);
	/* old root could have indexes or leaves
	 * so calculate e_max right way */
	if (ext_depth(inode))
		neh->eh_max = cpu_to_le16(ext4_ext_space_block_idx(inode, 0));
	else
		neh->eh_max = cpu_to_le16(ext4_ext_space_block(inode, 0));
	neh->eh_magic = EXT4_EXT_MAGIC;
	ext4_extent_block_csum_set(inode, neh);
	set_buffer_uptodate(bh);
	unlock_buffer(bh);

	err = ext4_handle_dirty_metadata(handle, inode, bh);
	if (err)
		goto out;

	/* Update top-level index: num,max,pointer */
	neh = ext_inode_hdr(inode);
	neh->eh_entries = cpu_to_le16(1);
	ext4_idx_store_pblock(EXT_FIRST_INDEX(neh), newblock);
	if (neh->eh_depth == 0) {
		/* Root extent block becomes index block */
		neh->eh_max = cpu_to_le16(ext4_ext_space_root_idx(inode, 0));
		EXT_FIRST_INDEX(neh)->ei_block =
			EXT_FIRST_EXTENT(neh)->ee_block;
	}
	ext_debug("new root: num %d(%d), lblock %d, ptr %llu\n",
		  le16_to_cpu(neh->eh_entries), le16_to_cpu(neh->eh_max),
		  le32_to_cpu(EXT_FIRST_INDEX(neh)->ei_block),
		  ext4_idx_pblock(EXT_FIRST_INDEX(neh)));

	le16_add_cpu(&neh->eh_depth, 1);
	ext4_mark_inode_dirty(handle, inode);
out:
	brelse(bh);

	return err;
}

/*
 * ext4_ext_create_new_leaf:
 * finds empty index and adds new leaf.
 * if no free index is found, then it requests in-depth growing.
 */
static int ext4_ext_create_new_leaf(handle_t *handle, struct inode *inode,
				    unsigned int mb_flags,
				    unsigned int gb_flags,
				    struct ext4_ext_path **ppath,
				    struct ext4_extent *newext)
{
	struct ext4_ext_path *path = *ppath;
	struct ext4_ext_path *curp;
	int depth, i, err = 0;

repeat:
	i = depth = ext_depth(inode);

	/* walk up to the tree and look for free index entry */
	curp = path + depth;
	while (i > 0 && !EXT_HAS_FREE_INDEX(curp)) {
		i--;
		curp--;
	}

	/* we use already allocated block for index block,
	 * so subsequent data blocks should be contiguous */
	if (EXT_HAS_FREE_INDEX(curp)) {
		/* if we found index with free entry, then use that
		 * entry: create all needed subtree and add new leaf */
		err = ext4_ext_split(handle, inode, mb_flags, path, newext, i);
		if (err)
			goto out;

		/* refill path */
		path = ext4_find_extent(inode,
				    (ext4_lblk_t)le32_to_cpu(newext->ee_block),
				    ppath, gb_flags);
		if (IS_ERR(path))
			err = PTR_ERR(path);
	} else {
		/* tree is full, time to grow in depth */
		err = ext4_ext_grow_indepth(handle, inode, mb_flags);
		if (err)
			goto out;

		/* refill path */
		path = ext4_find_extent(inode,
				   (ext4_lblk_t)le32_to_cpu(newext->ee_block),
				    ppath, gb_flags);
		if (IS_ERR(path)) {
			err = PTR_ERR(path);
			goto out;
		}

		/*
		 * only first (depth 0 -> 1) produces free space;
		 * in all other cases we have to split the grown tree
		 */
		depth = ext_depth(inode);
		if (path[depth].p_hdr->eh_entries == path[depth].p_hdr->eh_max) {
			/* now we need to split */
			goto repeat;
		}
	}

out:
	return err;
}

/*
 * search the closest allocated block to the left for *logical
 * and returns it at @logical + it's physical address at @phys
 * if *logical is the smallest allocated block, the function
 * returns 0 at @phys
 * return value contains 0 (success) or error code
 */
static int ext4_ext_search_left(struct inode *inode,
				struct ext4_ext_path *path,
				ext4_lblk_t *logical, ext4_fsblk_t *phys)
{
	struct ext4_extent_idx *ix;
	struct ext4_extent *ex;
	int depth, ee_len;

	if (unlikely(path == NULL)) {
		EXT4_ERROR_INODE(inode, "path == NULL *logical %d!", *logical);
		return -EFSCORRUPTED;
	}
	depth = path->p_depth;
	*phys = 0;

	if (depth == 0 && path->p_ext == NULL)
		return 0;

	/* usually extent in the path covers blocks smaller
	 * then *logical, but it can be that extent is the
	 * first one in the file */

	ex = path[depth].p_ext;
	ee_len = ext4_ext_get_actual_len(ex);
	if (*logical < le32_to_cpu(ex->ee_block)) {
		if (unlikely(EXT_FIRST_EXTENT(path[depth].p_hdr) != ex)) {
			EXT4_ERROR_INODE(inode,
					 "EXT_FIRST_EXTENT != ex *logical %d ee_block %d!",
					 *logical, le32_to_cpu(ex->ee_block));
			return -EFSCORRUPTED;
		}
		while (--depth >= 0) {
			ix = path[depth].p_idx;
			if (unlikely(ix != EXT_FIRST_INDEX(path[depth].p_hdr))) {
				EXT4_ERROR_INODE(inode,
				  "ix (%d) != EXT_FIRST_INDEX (%d) (depth %d)!",
				  ix != NULL ? le32_to_cpu(ix->ei_block) : 0,
				  EXT_FIRST_INDEX(path[depth].p_hdr) != NULL ?
		le32_to_cpu(EXT_FIRST_INDEX(path[depth].p_hdr)->ei_block) : 0,
				  depth);
				return -EFSCORRUPTED;
			}
		}
		return 0;
	}

	if (unlikely(*logical < (le32_to_cpu(ex->ee_block) + ee_len))) {
		EXT4_ERROR_INODE(inode,
				 "logical %d < ee_block %d + ee_len %d!",
				 *logical, le32_to_cpu(ex->ee_block), ee_len);
		return -EFSCORRUPTED;
	}

	*logical = le32_to_cpu(ex->ee_block) + ee_len - 1;
	*phys = ext4_ext_pblock(ex) + ee_len - 1;
	return 0;
}

/*
 * search the closest allocated block to the right for *logical
 * and returns it at @logical + it's physical address at @phys
 * if *logical is the largest allocated block, the function
 * returns 0 at @phys
 * return value contains 0 (success) or error code
 */
static int ext4_ext_search_right(struct inode *inode,
				 struct ext4_ext_path *path,
				 ext4_lblk_t *logical, ext4_fsblk_t *phys,
				 struct ext4_extent **ret_ex)
{
	struct buffer_head *bh = NULL;
	struct ext4_extent_header *eh;
	struct ext4_extent_idx *ix;
	struct ext4_extent *ex;
	ext4_fsblk_t block;
	int depth;	/* Note, NOT eh_depth; depth from top of tree */
	int ee_len;

	if (unlikely(path == NULL)) {
		EXT4_ERROR_INODE(inode, "path == NULL *logical %d!", *logical);
		return -EFSCORRUPTED;
	}
	depth = path->p_depth;
	*phys = 0;

	if (depth == 0 && path->p_ext == NULL)
		return 0;

	/* usually extent in the path covers blocks smaller
	 * then *logical, but it can be that extent is the
	 * first one in the file */

	ex = path[depth].p_ext;
	ee_len = ext4_ext_get_actual_len(ex);
	if (*logical < le32_to_cpu(ex->ee_block)) {
		if (unlikely(EXT_FIRST_EXTENT(path[depth].p_hdr) != ex)) {
			EXT4_ERROR_INODE(inode,
					 "first_extent(path[%d].p_hdr) != ex",
					 depth);
			return -EFSCORRUPTED;
		}
		while (--depth >= 0) {
			ix = path[depth].p_idx;
			if (unlikely(ix != EXT_FIRST_INDEX(path[depth].p_hdr))) {
				EXT4_ERROR_INODE(inode,
						 "ix != EXT_FIRST_INDEX *logical %d!",
						 *logical);
				return -EFSCORRUPTED;
			}
		}
		goto found_extent;
	}

	if (unlikely(*logical < (le32_to_cpu(ex->ee_block) + ee_len))) {
		EXT4_ERROR_INODE(inode,
				 "logical %d < ee_block %d + ee_len %d!",
				 *logical, le32_to_cpu(ex->ee_block), ee_len);
		return -EFSCORRUPTED;
	}

	if (ex != EXT_LAST_EXTENT(path[depth].p_hdr)) {
		/* next allocated block in this leaf */
		ex++;
		goto found_extent;
	}

	/* go up and search for index to the right */
	while (--depth >= 0) {
		ix = path[depth].p_idx;
		if (ix != EXT_LAST_INDEX(path[depth].p_hdr))
			goto got_index;
	}

	/* we've gone up to the root and found no index to the right */
	return 0;

got_index:
	/* we've found index to the right, let's
	 * follow it and find the closest allocated
	 * block to the right */
	ix++;
	block = ext4_idx_pblock(ix);
	while (++depth < path->p_depth) {
		/* subtract from p_depth to get proper eh_depth */
		bh = read_extent_tree_block(inode, block,
					    path->p_depth - depth, 0);
		if (IS_ERR(bh))
			return PTR_ERR(bh);
		eh = ext_block_hdr(bh);
		ix = EXT_FIRST_INDEX(eh);
		block = ext4_idx_pblock(ix);
		put_bh(bh);
	}

	bh = read_extent_tree_block(inode, block, path->p_depth - depth, 0);
	if (IS_ERR(bh))
		return PTR_ERR(bh);
	eh = ext_block_hdr(bh);
	ex = EXT_FIRST_EXTENT(eh);
found_extent:
	*logical = le32_to_cpu(ex->ee_block);
	*phys = ext4_ext_pblock(ex);
	*ret_ex = ex;
	if (bh)
		put_bh(bh);
	return 0;
}

/*
 * ext4_ext_next_allocated_block:
 * returns allocated block in subsequent extent or EXT_MAX_BLOCKS.
 * NOTE: it considers block number from index entry as
 * allocated block. Thus, index entries have to be consistent
 * with leaves.
 */
ext4_lblk_t
ext4_ext_next_allocated_block(struct ext4_ext_path *path)
{
	int depth;

	BUG_ON(path == NULL);
	depth = path->p_depth;

	if (depth == 0 && path->p_ext == NULL)
		return EXT_MAX_BLOCKS;

	while (depth >= 0) {
		struct ext4_ext_path *p = &path[depth];

		if (depth == path->p_depth) {
			/* leaf */
			if (p->p_ext && p->p_ext != EXT_LAST_EXTENT(p->p_hdr))
				return le32_to_cpu(p->p_ext[1].ee_block);
		} else {
			/* index */
			if (p->p_idx != EXT_LAST_INDEX(p->p_hdr))
				return le32_to_cpu(p->p_idx[1].ei_block);
		}
		depth--;
	}

	return EXT_MAX_BLOCKS;
}

/*
 * ext4_ext_next_leaf_block:
 * returns first allocated block from next leaf or EXT_MAX_BLOCKS
 */
static ext4_lblk_t ext4_ext_next_leaf_block(struct ext4_ext_path *path)
{
	int depth;

	BUG_ON(path == NULL);
	depth = path->p_depth;

	/* zero-tree has no leaf blocks at all */
	if (depth == 0)
		return EXT_MAX_BLOCKS;

	/* go to index block */
	depth--;

	while (depth >= 0) {
		if (path[depth].p_idx !=
				EXT_LAST_INDEX(path[depth].p_hdr))
			return (ext4_lblk_t)
				le32_to_cpu(path[depth].p_idx[1].ei_block);
		depth--;
	}

	return EXT_MAX_BLOCKS;
}

/*
 * ext4_ext_correct_indexes:
 * if leaf gets modified and modified extent is first in the leaf,
 * then we have to correct all indexes above.
 * TODO: do we need to correct tree in all cases?
 */
static int ext4_ext_correct_indexes(handle_t *handle, struct inode *inode,
				struct ext4_ext_path *path)
{
	struct ext4_extent_header *eh;
	int depth = ext_depth(inode);
	struct ext4_extent *ex;
	__le32 border;
	int k, err = 0;

	eh = path[depth].p_hdr;
	ex = path[depth].p_ext;

	if (unlikely(ex == NULL || eh == NULL)) {
		EXT4_ERROR_INODE(inode,
				 "ex %p == NULL or eh %p == NULL", ex, eh);
		return -EFSCORRUPTED;
	}

	if (depth == 0) {
		/* there is no tree at all */
		return 0;
	}

	if (ex != EXT_FIRST_EXTENT(eh)) {
		/* we correct tree if first leaf got modified only */
		return 0;
	}

	/*
	 * TODO: we need correction if border is smaller than current one
	 */
	k = depth - 1;
	border = path[depth].p_ext->ee_block;
	err = ext4_ext_get_access(handle, inode, path + k);
	if (err)
		return err;
	path[k].p_idx->ei_block = border;
	err = ext4_ext_dirty(handle, inode, path + k);
	if (err)
		return err;

	while (k--) {
		/* change all left-side indexes */
		if (path[k+1].p_idx != EXT_FIRST_INDEX(path[k+1].p_hdr))
			break;
		err = ext4_ext_get_access(handle, inode, path + k);
		if (err)
			break;
		path[k].p_idx->ei_block = border;
		err = ext4_ext_dirty(handle, inode, path + k);
		if (err)
			break;
	}

	return err;
}

static int ext4_can_extents_be_merged(struct inode *inode,
				      struct ext4_extent *ex1,
				      struct ext4_extent *ex2)
{
	unsigned short ext1_ee_len, ext2_ee_len;

	if (ext4_ext_is_unwritten(ex1) != ext4_ext_is_unwritten(ex2))
		return 0;

	ext1_ee_len = ext4_ext_get_actual_len(ex1);
	ext2_ee_len = ext4_ext_get_actual_len(ex2);

	if (le32_to_cpu(ex1->ee_block) + ext1_ee_len !=
			le32_to_cpu(ex2->ee_block))
		return 0;

	if (ext1_ee_len + ext2_ee_len > EXT_INIT_MAX_LEN)
		return 0;

	if (ext4_ext_is_unwritten(ex1) &&
	    ext1_ee_len + ext2_ee_len > EXT_UNWRITTEN_MAX_LEN)
		return 0;
#ifdef AGGRESSIVE_TEST
	if (ext1_ee_len >= 4)
		return 0;
#endif

	if (ext4_ext_pblock(ex1) + ext1_ee_len == ext4_ext_pblock(ex2))
		return 1;
	return 0;
}

/*
 * This function tries to merge the "ex" extent to the next extent in the tree.
 * It always tries to merge towards right. If you want to merge towards
 * left, pass "ex - 1" as argument instead of "ex".
 * Returns 0 if the extents (ex and ex+1) were _not_ merged and returns
 * 1 if they got merged.
 */
static int ext4_ext_try_to_merge_right(struct inode *inode,
				 struct ext4_ext_path *path,
				 struct ext4_extent *ex)
{
	struct ext4_extent_header *eh;
	unsigned int depth, len;
	int merge_done = 0, unwritten;

	depth = ext_depth(inode);
	BUG_ON(path[depth].p_hdr == NULL);
	eh = path[depth].p_hdr;

	while (ex < EXT_LAST_EXTENT(eh)) {
		if (!ext4_can_extents_be_merged(inode, ex, ex + 1))
			break;
		/* merge with next extent! */
		unwritten = ext4_ext_is_unwritten(ex);
		ex->ee_len = cpu_to_le16(ext4_ext_get_actual_len(ex)
				+ ext4_ext_get_actual_len(ex + 1));
		if (unwritten)
			ext4_ext_mark_unwritten(ex);

		if (ex + 1 < EXT_LAST_EXTENT(eh)) {
			len = (EXT_LAST_EXTENT(eh) - ex - 1)
				* sizeof(struct ext4_extent);
			memmove(ex + 1, ex + 2, len);
		}
		le16_add_cpu(&eh->eh_entries, -1);
		merge_done = 1;
		WARN_ON(eh->eh_entries == 0);
		if (!eh->eh_entries)
			EXT4_ERROR_INODE(inode, "eh->eh_entries = 0!");
	}

	return merge_done;
}

/*
 * This function does a very simple check to see if we can collapse
 * an extent tree with a single extent tree leaf block into the inode.
 */
static void ext4_ext_try_to_merge_up(handle_t *handle,
				     struct inode *inode,
				     struct ext4_ext_path *path)
{
	size_t s;
	unsigned max_root = ext4_ext_space_root(inode, 0);
	ext4_fsblk_t blk;

	if ((path[0].p_depth != 1) ||
	    (le16_to_cpu(path[0].p_hdr->eh_entries) != 1) ||
	    (le16_to_cpu(path[1].p_hdr->eh_entries) > max_root))
		return;

	/*
	 * We need to modify the block allocation bitmap and the block
	 * group descriptor to release the extent tree block.  If we
	 * can't get the journal credits, give up.
	 */
	if (ext4_journal_extend(handle, 2,
			ext4_free_metadata_revoke_credits(inode->i_sb, 1)))
		return;

	/*
	 * Copy the extent data up to the inode
	 */
	blk = ext4_idx_pblock(path[0].p_idx);
	s = le16_to_cpu(path[1].p_hdr->eh_entries) *
		sizeof(struct ext4_extent_idx);
	s += sizeof(struct ext4_extent_header);

	path[1].p_maxdepth = path[0].p_maxdepth;
	memcpy(path[0].p_hdr, path[1].p_hdr, s);
	path[0].p_depth = 0;
	path[0].p_ext = EXT_FIRST_EXTENT(path[0].p_hdr) +
		(path[1].p_ext - EXT_FIRST_EXTENT(path[1].p_hdr));
	path[0].p_hdr->eh_max = cpu_to_le16(max_root);

	brelse(path[1].p_bh);
	ext4_free_blocks(handle, inode, NULL, blk, 1,
			 EXT4_FREE_BLOCKS_METADATA | EXT4_FREE_BLOCKS_FORGET);
}

/*
 * This function tries to merge the @ex extent to neighbours in the tree, then
 * tries to collapse the extent tree into the inode.
 */
static void ext4_ext_try_to_merge(handle_t *handle,
				  struct inode *inode,
				  struct ext4_ext_path *path,
				  struct ext4_extent *ex)
{
	struct ext4_extent_header *eh;
	unsigned int depth;
	int merge_done = 0;

	depth = ext_depth(inode);
	BUG_ON(path[depth].p_hdr == NULL);
	eh = path[depth].p_hdr;

	if (ex > EXT_FIRST_EXTENT(eh))
		merge_done = ext4_ext_try_to_merge_right(inode, path, ex - 1);

	if (!merge_done)
		(void) ext4_ext_try_to_merge_right(inode, path, ex);

	ext4_ext_try_to_merge_up(handle, inode, path);
}

/*
 * check if a portion of the "newext" extent overlaps with an
 * existing extent.
 *
 * If there is an overlap discovered, it updates the length of the newext
 * such that there will be no overlap, and then returns 1.
 * If there is no overlap found, it returns 0.
 */
static unsigned int ext4_ext_check_overlap(struct ext4_sb_info *sbi,
					   struct inode *inode,
					   struct ext4_extent *newext,
					   struct ext4_ext_path *path)
{
	ext4_lblk_t b1, b2;
	unsigned int depth, len1;
	unsigned int ret = 0;

	b1 = le32_to_cpu(newext->ee_block);
	len1 = ext4_ext_get_actual_len(newext);
	depth = ext_depth(inode);
	if (!path[depth].p_ext)
		goto out;
	b2 = EXT4_LBLK_CMASK(sbi, le32_to_cpu(path[depth].p_ext->ee_block));

	/*
	 * get the next allocated block if the extent in the path
	 * is before the requested block(s)
	 */
	if (b2 < b1) {
		b2 = ext4_ext_next_allocated_block(path);
		if (b2 == EXT_MAX_BLOCKS)
			goto out;
		b2 = EXT4_LBLK_CMASK(sbi, b2);
	}

	/* check for wrap through zero on extent logical start block*/
	if (b1 + len1 < b1) {
		len1 = EXT_MAX_BLOCKS - b1;
		newext->ee_len = cpu_to_le16(len1);
		ret = 1;
	}

	/* check for overlap */
	if (b1 + len1 > b2) {
		newext->ee_len = cpu_to_le16(b2 - b1);
		ret = 1;
	}
out:
	return ret;
}

/*
 * ext4_ext_insert_extent:
 * tries to merge requsted extent into the existing extent or
 * inserts requested extent as new one into the tree,
 * creating new leaf in the no-space case.
 */
int ext4_ext_insert_extent(handle_t *handle, struct inode *inode,
				struct ext4_ext_path **ppath,
				struct ext4_extent *newext, int gb_flags)
{
	struct ext4_ext_path *path = *ppath;
	struct ext4_extent_header *eh;
	struct ext4_extent *ex, *fex;
	struct ext4_extent *nearex; /* nearest extent */
	struct ext4_ext_path *npath = NULL;
	int depth, len, err;
	ext4_lblk_t next;
	int mb_flags = 0, unwritten;

	if (gb_flags & EXT4_GET_BLOCKS_DELALLOC_RESERVE)
		mb_flags |= EXT4_MB_DELALLOC_RESERVED;
	if (unlikely(ext4_ext_get_actual_len(newext) == 0)) {
		EXT4_ERROR_INODE(inode, "ext4_ext_get_actual_len(newext) == 0");
		return -EFSCORRUPTED;
	}
	depth = ext_depth(inode);
	ex = path[depth].p_ext;
	eh = path[depth].p_hdr;
	if (unlikely(path[depth].p_hdr == NULL)) {
		EXT4_ERROR_INODE(inode, "path[%d].p_hdr == NULL", depth);
		return -EFSCORRUPTED;
	}

	/* try to insert block into found extent and return */
	if (ex && !(gb_flags & EXT4_GET_BLOCKS_PRE_IO)) {

		/*
		 * Try to see whether we should rather test the extent on
		 * right from ex, or from the left of ex. This is because
		 * ext4_find_extent() can return either extent on the
		 * left, or on the right from the searched position. This
		 * will make merging more effective.
		 */
		if (ex < EXT_LAST_EXTENT(eh) &&
		    (le32_to_cpu(ex->ee_block) +
		    ext4_ext_get_actual_len(ex) <
		    le32_to_cpu(newext->ee_block))) {
			ex += 1;
			goto prepend;
		} else if ((ex > EXT_FIRST_EXTENT(eh)) &&
			   (le32_to_cpu(newext->ee_block) +
			   ext4_ext_get_actual_len(newext) <
			   le32_to_cpu(ex->ee_block)))
			ex -= 1;

		/* Try to append newex to the ex */
		if (ext4_can_extents_be_merged(inode, ex, newext)) {
			ext_debug("append [%d]%d block to %u:[%d]%d"
				  "(from %llu)\n",
				  ext4_ext_is_unwritten(newext),
				  ext4_ext_get_actual_len(newext),
				  le32_to_cpu(ex->ee_block),
				  ext4_ext_is_unwritten(ex),
				  ext4_ext_get_actual_len(ex),
				  ext4_ext_pblock(ex));
			err = ext4_ext_get_access(handle, inode,
						  path + depth);
			if (err)
				return err;
			unwritten = ext4_ext_is_unwritten(ex);
			ex->ee_len = cpu_to_le16(ext4_ext_get_actual_len(ex)
					+ ext4_ext_get_actual_len(newext));
			if (unwritten)
				ext4_ext_mark_unwritten(ex);
			eh = path[depth].p_hdr;
			nearex = ex;
			goto merge;
		}

prepend:
		/* Try to prepend newex to the ex */
		if (ext4_can_extents_be_merged(inode, newext, ex)) {
			ext_debug("prepend %u[%d]%d block to %u:[%d]%d"
				  "(from %llu)\n",
				  le32_to_cpu(newext->ee_block),
				  ext4_ext_is_unwritten(newext),
				  ext4_ext_get_actual_len(newext),
				  le32_to_cpu(ex->ee_block),
				  ext4_ext_is_unwritten(ex),
				  ext4_ext_get_actual_len(ex),
				  ext4_ext_pblock(ex));
			err = ext4_ext_get_access(handle, inode,
						  path + depth);
			if (err)
				return err;

			unwritten = ext4_ext_is_unwritten(ex);
			ex->ee_block = newext->ee_block;
			ext4_ext_store_pblock(ex, ext4_ext_pblock(newext));
			ex->ee_len = cpu_to_le16(ext4_ext_get_actual_len(ex)
					+ ext4_ext_get_actual_len(newext));
			if (unwritten)
				ext4_ext_mark_unwritten(ex);
			eh = path[depth].p_hdr;
			nearex = ex;
			goto merge;
		}
	}

	depth = ext_depth(inode);
	eh = path[depth].p_hdr;
	if (le16_to_cpu(eh->eh_entries) < le16_to_cpu(eh->eh_max))
		goto has_space;

	/* probably next leaf has space for us? */
	fex = EXT_LAST_EXTENT(eh);
	next = EXT_MAX_BLOCKS;
	if (le32_to_cpu(newext->ee_block) > le32_to_cpu(fex->ee_block))
		next = ext4_ext_next_leaf_block(path);
	if (next != EXT_MAX_BLOCKS) {
		ext_debug("next leaf block - %u\n", next);
		BUG_ON(npath != NULL);
		npath = ext4_find_extent(inode, next, NULL, 0);
		if (IS_ERR(npath))
			return PTR_ERR(npath);
		BUG_ON(npath->p_depth != path->p_depth);
		eh = npath[depth].p_hdr;
		if (le16_to_cpu(eh->eh_entries) < le16_to_cpu(eh->eh_max)) {
			ext_debug("next leaf isn't full(%d)\n",
				  le16_to_cpu(eh->eh_entries));
			path = npath;
			goto has_space;
		}
		ext_debug("next leaf has no free space(%d,%d)\n",
			  le16_to_cpu(eh->eh_entries), le16_to_cpu(eh->eh_max));
	}

	/*
	 * There is no free space in the found leaf.
	 * We're gonna add a new leaf in the tree.
	 */
	if (gb_flags & EXT4_GET_BLOCKS_METADATA_NOFAIL)
		mb_flags |= EXT4_MB_USE_RESERVED;
	err = ext4_ext_create_new_leaf(handle, inode, mb_flags, gb_flags,
				       ppath, newext);
	if (err)
		goto cleanup;
	depth = ext_depth(inode);
	eh = path[depth].p_hdr;

has_space:
	nearex = path[depth].p_ext;

	err = ext4_ext_get_access(handle, inode, path + depth);
	if (err)
		goto cleanup;

	if (!nearex) {
		/* there is no extent in this leaf, create first one */
		ext_debug("first extent in the leaf: %u:%llu:[%d]%d\n",
				le32_to_cpu(newext->ee_block),
				ext4_ext_pblock(newext),
				ext4_ext_is_unwritten(newext),
				ext4_ext_get_actual_len(newext));
		nearex = EXT_FIRST_EXTENT(eh);
	} else {
		if (le32_to_cpu(newext->ee_block)
			   > le32_to_cpu(nearex->ee_block)) {
			/* Insert after */
			ext_debug("insert %u:%llu:[%d]%d before: "
					"nearest %p\n",
					le32_to_cpu(newext->ee_block),
					ext4_ext_pblock(newext),
					ext4_ext_is_unwritten(newext),
					ext4_ext_get_actual_len(newext),
					nearex);
			nearex++;
		} else {
			/* Insert before */
			BUG_ON(newext->ee_block == nearex->ee_block);
			ext_debug("insert %u:%llu:[%d]%d after: "
					"nearest %p\n",
					le32_to_cpu(newext->ee_block),
					ext4_ext_pblock(newext),
					ext4_ext_is_unwritten(newext),
					ext4_ext_get_actual_len(newext),
					nearex);
		}
		len = EXT_LAST_EXTENT(eh) - nearex + 1;
		if (len > 0) {
			ext_debug("insert %u:%llu:[%d]%d: "
					"move %d extents from 0x%p to 0x%p\n",
					le32_to_cpu(newext->ee_block),
					ext4_ext_pblock(newext),
					ext4_ext_is_unwritten(newext),
					ext4_ext_get_actual_len(newext),
					len, nearex, nearex + 1);
			memmove(nearex + 1, nearex,
				len * sizeof(struct ext4_extent));
		}
	}

	le16_add_cpu(&eh->eh_entries, 1);
	path[depth].p_ext = nearex;
	nearex->ee_block = newext->ee_block;
	ext4_ext_store_pblock(nearex, ext4_ext_pblock(newext));
	nearex->ee_len = newext->ee_len;

merge:
	/* try to merge extents */
	if (!(gb_flags & EXT4_GET_BLOCKS_PRE_IO))
		ext4_ext_try_to_merge(handle, inode, path, nearex);


	/* time to correct all indexes above */
	err = ext4_ext_correct_indexes(handle, inode, path);
	if (err)
		goto cleanup;

	err = ext4_ext_dirty(handle, inode, path + path->p_depth);

cleanup:
	ext4_ext_drop_refs(npath);
	kfree(npath);
	return err;
}

static int ext4_fill_es_cache_info(struct inode *inode,
				   ext4_lblk_t block, ext4_lblk_t num,
				   struct fiemap_extent_info *fieinfo)
{
	ext4_lblk_t next, end = block + num - 1;
	struct extent_status es;
	unsigned char blksize_bits = inode->i_sb->s_blocksize_bits;
	unsigned int flags;
	int err;

	while (block <= end) {
		next = 0;
		flags = 0;
		if (!ext4_es_lookup_extent(inode, block, &next, &es))
			break;
		if (ext4_es_is_unwritten(&es))
			flags |= FIEMAP_EXTENT_UNWRITTEN;
		if (ext4_es_is_delayed(&es))
			flags |= (FIEMAP_EXTENT_DELALLOC |
				  FIEMAP_EXTENT_UNKNOWN);
		if (ext4_es_is_hole(&es))
			flags |= EXT4_FIEMAP_EXTENT_HOLE;
		if (next == 0)
			flags |= FIEMAP_EXTENT_LAST;
		if (flags & (FIEMAP_EXTENT_DELALLOC|
			     EXT4_FIEMAP_EXTENT_HOLE))
			es.es_pblk = 0;
		else
			es.es_pblk = ext4_es_pblock(&es);
		err = fiemap_fill_next_extent(fieinfo,
				(__u64)es.es_lblk << blksize_bits,
				(__u64)es.es_pblk << blksize_bits,
				(__u64)es.es_len << blksize_bits,
				flags);
		if (next == 0)
			break;
		block = next;
		if (err < 0)
			return err;
		if (err == 1)
			return 0;
	}
	return 0;
}


/*
 * ext4_ext_determine_hole - determine hole around given block
 * @inode:	inode we lookup in
 * @path:	path in extent tree to @lblk
 * @lblk:	pointer to logical block around which we want to determine hole
 *
 * Determine hole length (and start if easily possible) around given logical
 * block. We don't try too hard to find the beginning of the hole but @path
 * actually points to extent before @lblk, we provide it.
 *
 * The function returns the length of a hole starting at @lblk. We update @lblk
 * to the beginning of the hole if we managed to find it.
 */
static ext4_lblk_t ext4_ext_determine_hole(struct inode *inode,
					   struct ext4_ext_path *path,
					   ext4_lblk_t *lblk)
{
	int depth = ext_depth(inode);
	struct ext4_extent *ex;
	ext4_lblk_t len;

	ex = path[depth].p_ext;
	if (ex == NULL) {
		/* there is no extent yet, so gap is [0;-] */
		*lblk = 0;
		len = EXT_MAX_BLOCKS;
	} else if (*lblk < le32_to_cpu(ex->ee_block)) {
		len = le32_to_cpu(ex->ee_block) - *lblk;
	} else if (*lblk >= le32_to_cpu(ex->ee_block)
			+ ext4_ext_get_actual_len(ex)) {
		ext4_lblk_t next;

		*lblk = le32_to_cpu(ex->ee_block) + ext4_ext_get_actual_len(ex);
		next = ext4_ext_next_allocated_block(path);
		BUG_ON(next == *lblk);
		len = next - *lblk;
	} else {
		BUG();
	}
	return len;
}

/*
 * ext4_ext_put_gap_in_cache:
 * calculate boundaries of the gap that the requested block fits into
 * and cache this gap
 */
static void
ext4_ext_put_gap_in_cache(struct inode *inode, ext4_lblk_t hole_start,
			  ext4_lblk_t hole_len)
{
	struct extent_status es;

	ext4_es_find_extent_range(inode, &ext4_es_is_delayed, hole_start,
				  hole_start + hole_len - 1, &es);
	if (es.es_len) {
		/* There's delayed extent containing lblock? */
		if (es.es_lblk <= hole_start)
			return;
		hole_len = min(es.es_lblk - hole_start, hole_len);
	}
	ext_debug(" -> %u:%u\n", hole_start, hole_len);
	ext4_es_insert_extent(inode, hole_start, hole_len, ~0,
			      EXTENT_STATUS_HOLE);
}

/*
 * ext4_ext_rm_idx:
 * removes index from the index block.
 */
static int ext4_ext_rm_idx(handle_t *handle, struct inode *inode,
			struct ext4_ext_path *path, int depth)
{
	int err;
	ext4_fsblk_t leaf;

	/* free index block */
	depth--;
	path = path + depth;
	leaf = ext4_idx_pblock(path->p_idx);
	if (unlikely(path->p_hdr->eh_entries == 0)) {
		EXT4_ERROR_INODE(inode, "path->p_hdr->eh_entries == 0");
		return -EFSCORRUPTED;
	}
	err = ext4_ext_get_access(handle, inode, path);
	if (err)
		return err;

	if (path->p_idx != EXT_LAST_INDEX(path->p_hdr)) {
		int len = EXT_LAST_INDEX(path->p_hdr) - path->p_idx;
		len *= sizeof(struct ext4_extent_idx);
		memmove(path->p_idx, path->p_idx + 1, len);
	}

	le16_add_cpu(&path->p_hdr->eh_entries, -1);
	err = ext4_ext_dirty(handle, inode, path);
	if (err)
		return err;
	ext_debug("index is empty, remove it, free block %llu\n", leaf);
	trace_ext4_ext_rm_idx(inode, leaf);

	ext4_free_blocks(handle, inode, NULL, leaf, 1,
			 EXT4_FREE_BLOCKS_METADATA | EXT4_FREE_BLOCKS_FORGET);

	while (--depth >= 0) {
		if (path->p_idx != EXT_FIRST_INDEX(path->p_hdr))
			break;
		path--;
		err = ext4_ext_get_access(handle, inode, path);
		if (err)
			break;
		path->p_idx->ei_block = (path+1)->p_idx->ei_block;
		err = ext4_ext_dirty(handle, inode, path);
		if (err)
			break;
	}
	return err;
}

/*
 * ext4_ext_calc_credits_for_single_extent:
 * This routine returns max. credits that needed to insert an extent
 * to the extent tree.
 * When pass the actual path, the caller should calculate credits
 * under i_data_sem.
 */
int ext4_ext_calc_credits_for_single_extent(struct inode *inode, int nrblocks,
						struct ext4_ext_path *path)
{
	if (path) {
		int depth = ext_depth(inode);
		int ret = 0;

		/* probably there is space in leaf? */
		if (le16_to_cpu(path[depth].p_hdr->eh_entries)
				< le16_to_cpu(path[depth].p_hdr->eh_max)) {

			/*
			 *  There are some space in the leaf tree, no
			 *  need to account for leaf block credit
			 *
			 *  bitmaps and block group descriptor blocks
			 *  and other metadata blocks still need to be
			 *  accounted.
			 */
			/* 1 bitmap, 1 block group descriptor */
			ret = 2 + EXT4_META_TRANS_BLOCKS(inode->i_sb);
			return ret;
		}
	}

	return ext4_chunk_trans_blocks(inode, nrblocks);
}

/*
 * How many index/leaf blocks need to change/allocate to add @extents extents?
 *
 * If we add a single extent, then in the worse case, each tree level
 * index/leaf need to be changed in case of the tree split.
 *
 * If more extents are inserted, they could cause the whole tree split more
 * than once, but this is really rare.
 */
int ext4_ext_index_trans_blocks(struct inode *inode, int extents)
{
	int index;
	int depth;

	/* If we are converting the inline data, only one is needed here. */
	if (ext4_has_inline_data(inode))
		return 1;

	depth = ext_depth(inode);

	if (extents <= 1)
		index = depth * 2;
	else
		index = depth * 3;

	return index;
}

static inline int get_default_free_blocks_flags(struct inode *inode)
{
	if (S_ISDIR(inode->i_mode) || S_ISLNK(inode->i_mode) ||
	    ext4_test_inode_flag(inode, EXT4_INODE_EA_INODE))
		return EXT4_FREE_BLOCKS_METADATA | EXT4_FREE_BLOCKS_FORGET;
	else if (ext4_should_journal_data(inode))
		return EXT4_FREE_BLOCKS_FORGET;
	return 0;
}

/*
 * ext4_rereserve_cluster - increment the reserved cluster count when
 *                          freeing a cluster with a pending reservation
 *
 * @inode - file containing the cluster
 * @lblk - logical block in cluster to be reserved
 *
 * Increments the reserved cluster count and adjusts quota in a bigalloc
 * file system when freeing a partial cluster containing at least one
 * delayed and unwritten block.  A partial cluster meeting that
 * requirement will have a pending reservation.  If so, the
 * RERESERVE_CLUSTER flag is used when calling ext4_free_blocks() to
 * defer reserved and allocated space accounting to a subsequent call
 * to this function.
 */
static void ext4_rereserve_cluster(struct inode *inode, ext4_lblk_t lblk)
{
	struct ext4_sb_info *sbi = EXT4_SB(inode->i_sb);
	struct ext4_inode_info *ei = EXT4_I(inode);

	dquot_reclaim_block(inode, EXT4_C2B(sbi, 1));

	spin_lock(&ei->i_block_reservation_lock);
	ei->i_reserved_data_blocks++;
	percpu_counter_add(&sbi->s_dirtyclusters_counter, 1);
	spin_unlock(&ei->i_block_reservation_lock);

	percpu_counter_add(&sbi->s_freeclusters_counter, 1);
	ext4_remove_pending(inode, lblk);
}

static int ext4_remove_blocks(handle_t *handle, struct inode *inode,
			      struct ext4_extent *ex,
			      struct partial_cluster *partial,
			      ext4_lblk_t from, ext4_lblk_t to)
{
	struct ext4_sb_info *sbi = EXT4_SB(inode->i_sb);
	unsigned short ee_len = ext4_ext_get_actual_len(ex);
	ext4_fsblk_t last_pblk, pblk;
	ext4_lblk_t num;
	int flags;

	/* only extent tail removal is allowed */
	if (from < le32_to_cpu(ex->ee_block) ||
	    to != le32_to_cpu(ex->ee_block) + ee_len - 1) {
		ext4_error(sbi->s_sb,
			   "strange request: removal(2) %u-%u from %u:%u",
			   from, to, le32_to_cpu(ex->ee_block), ee_len);
		return 0;
	}

#ifdef EXTENTS_STATS
	spin_lock(&sbi->s_ext_stats_lock);
	sbi->s_ext_blocks += ee_len;
	sbi->s_ext_extents++;
	if (ee_len < sbi->s_ext_min)
		sbi->s_ext_min = ee_len;
	if (ee_len > sbi->s_ext_max)
		sbi->s_ext_max = ee_len;
	if (ext_depth(inode) > sbi->s_depth_max)
		sbi->s_depth_max = ext_depth(inode);
	spin_unlock(&sbi->s_ext_stats_lock);
#endif

	trace_ext4_remove_blocks(inode, ex, from, to, partial);

	/*
	 * if we have a partial cluster, and it's different from the
	 * cluster of the last block in the extent, we free it
	 */
	last_pblk = ext4_ext_pblock(ex) + ee_len - 1;

	if (partial->state != initial &&
	    partial->pclu != EXT4_B2C(sbi, last_pblk)) {
		if (partial->state == tofree) {
			flags = get_default_free_blocks_flags(inode);
			if (ext4_is_pending(inode, partial->lblk))
				flags |= EXT4_FREE_BLOCKS_RERESERVE_CLUSTER;
			ext4_free_blocks(handle, inode, NULL,
					 EXT4_C2B(sbi, partial->pclu),
					 sbi->s_cluster_ratio, flags);
			if (flags & EXT4_FREE_BLOCKS_RERESERVE_CLUSTER)
				ext4_rereserve_cluster(inode, partial->lblk);
		}
		partial->state = initial;
	}

	num = le32_to_cpu(ex->ee_block) + ee_len - from;
	pblk = ext4_ext_pblock(ex) + ee_len - num;

	/*
	 * We free the partial cluster at the end of the extent (if any),
	 * unless the cluster is used by another extent (partial_cluster
	 * state is nofree).  If a partial cluster exists here, it must be
	 * shared with the last block in the extent.
	 */
	flags = get_default_free_blocks_flags(inode);

	/* partial, left end cluster aligned, right end unaligned */
	if ((EXT4_LBLK_COFF(sbi, to) != sbi->s_cluster_ratio - 1) &&
	    (EXT4_LBLK_CMASK(sbi, to) >= from) &&
	    (partial->state != nofree)) {
		if (ext4_is_pending(inode, to))
			flags |= EXT4_FREE_BLOCKS_RERESERVE_CLUSTER;
		ext4_free_blocks(handle, inode, NULL,
				 EXT4_PBLK_CMASK(sbi, last_pblk),
				 sbi->s_cluster_ratio, flags);
		if (flags & EXT4_FREE_BLOCKS_RERESERVE_CLUSTER)
			ext4_rereserve_cluster(inode, to);
		partial->state = initial;
		flags = get_default_free_blocks_flags(inode);
	}

	flags |= EXT4_FREE_BLOCKS_NOFREE_LAST_CLUSTER;

	/*
	 * For bigalloc file systems, we never free a partial cluster
	 * at the beginning of the extent.  Instead, we check to see if we
	 * need to free it on a subsequent call to ext4_remove_blocks,
	 * or at the end of ext4_ext_rm_leaf or ext4_ext_remove_space.
	 */
	flags |= EXT4_FREE_BLOCKS_NOFREE_FIRST_CLUSTER;
	ext4_free_blocks(handle, inode, NULL, pblk, num, flags);

	/* reset the partial cluster if we've freed past it */
	if (partial->state != initial && partial->pclu != EXT4_B2C(sbi, pblk))
		partial->state = initial;

	/*
	 * If we've freed the entire extent but the beginning is not left
	 * cluster aligned and is not marked as ineligible for freeing we
	 * record the partial cluster at the beginning of the extent.  It
	 * wasn't freed by the preceding ext4_free_blocks() call, and we
	 * need to look farther to the left to determine if it's to be freed
	 * (not shared with another extent). Else, reset the partial
	 * cluster - we're either  done freeing or the beginning of the
	 * extent is left cluster aligned.
	 */
	if (EXT4_LBLK_COFF(sbi, from) && num == ee_len) {
		if (partial->state == initial) {
			partial->pclu = EXT4_B2C(sbi, pblk);
			partial->lblk = from;
			partial->state = tofree;
		}
	} else {
		partial->state = initial;
	}

	return 0;
}

/*
 * ext4_ext_rm_leaf() Removes the extents associated with the
 * blocks appearing between "start" and "end".  Both "start"
 * and "end" must appear in the same extent or EIO is returned.
 *
 * @handle: The journal handle
 * @inode:  The files inode
 * @path:   The path to the leaf
 * @partial_cluster: The cluster which we'll have to free if all extents
 *                   has been released from it.  However, if this value is
 *                   negative, it's a cluster just to the right of the
 *                   punched region and it must not be freed.
 * @start:  The first block to remove
 * @end:   The last block to remove
 */
static int
ext4_ext_rm_leaf(handle_t *handle, struct inode *inode,
		 struct ext4_ext_path *path,
		 struct partial_cluster *partial,
		 ext4_lblk_t start, ext4_lblk_t end)
{
	struct ext4_sb_info *sbi = EXT4_SB(inode->i_sb);
	int err = 0, correct_index = 0;
	int depth = ext_depth(inode), credits, revoke_credits;
	struct ext4_extent_header *eh;
	ext4_lblk_t a, b;
	unsigned num;
	ext4_lblk_t ex_ee_block;
	unsigned short ex_ee_len;
	unsigned unwritten = 0;
	struct ext4_extent *ex;
	ext4_fsblk_t pblk;

	/* the header must be checked already in ext4_ext_remove_space() */
	ext_debug("truncate since %u in leaf to %u\n", start, end);
	if (!path[depth].p_hdr)
		path[depth].p_hdr = ext_block_hdr(path[depth].p_bh);
	eh = path[depth].p_hdr;
	if (unlikely(path[depth].p_hdr == NULL)) {
		EXT4_ERROR_INODE(inode, "path[%d].p_hdr == NULL", depth);
		return -EFSCORRUPTED;
	}
	/* find where to start removing */
	ex = path[depth].p_ext;
	if (!ex)
		ex = EXT_LAST_EXTENT(eh);

	ex_ee_block = le32_to_cpu(ex->ee_block);
	ex_ee_len = ext4_ext_get_actual_len(ex);

	trace_ext4_ext_rm_leaf(inode, start, ex, partial);

	while (ex >= EXT_FIRST_EXTENT(eh) &&
			ex_ee_block + ex_ee_len > start) {

		if (ext4_ext_is_unwritten(ex))
			unwritten = 1;
		else
			unwritten = 0;

		ext_debug("remove ext %u:[%d]%d\n", ex_ee_block,
			  unwritten, ex_ee_len);
		path[depth].p_ext = ex;

		a = ex_ee_block > start ? ex_ee_block : start;
		b = ex_ee_block+ex_ee_len - 1 < end ?
			ex_ee_block+ex_ee_len - 1 : end;

		ext_debug("  border %u:%u\n", a, b);

		/* If this extent is beyond the end of the hole, skip it */
		if (end < ex_ee_block) {
			/*
			 * We're going to skip this extent and move to another,
			 * so note that its first cluster is in use to avoid
			 * freeing it when removing blocks.  Eventually, the
			 * right edge of the truncated/punched region will
			 * be just to the left.
			 */
			if (sbi->s_cluster_ratio > 1) {
				pblk = ext4_ext_pblock(ex);
				partial->pclu = EXT4_B2C(sbi, pblk);
				partial->state = nofree;
			}
			ex--;
			ex_ee_block = le32_to_cpu(ex->ee_block);
			ex_ee_len = ext4_ext_get_actual_len(ex);
			continue;
		} else if (b != ex_ee_block + ex_ee_len - 1) {
			EXT4_ERROR_INODE(inode,
					 "can not handle truncate %u:%u "
					 "on extent %u:%u",
					 start, end, ex_ee_block,
					 ex_ee_block + ex_ee_len - 1);
			err = -EFSCORRUPTED;
			goto out;
		} else if (a != ex_ee_block) {
			/* remove tail of the extent */
			num = a - ex_ee_block;
		} else {
			/* remove whole extent: excellent! */
			num = 0;
		}
		/*
		 * 3 for leaf, sb, and inode plus 2 (bmap and group
		 * descriptor) for each block group; assume two block
		 * groups plus ex_ee_len/blocks_per_block_group for
		 * the worst case
		 */
		credits = 7 + 2*(ex_ee_len/EXT4_BLOCKS_PER_GROUP(inode->i_sb));
		if (ex == EXT_FIRST_EXTENT(eh)) {
			correct_index = 1;
			credits += (ext_depth(inode)) + 1;
		}
		credits += EXT4_MAXQUOTAS_TRANS_BLOCKS(inode->i_sb);
		/*
		 * We may end up freeing some index blocks and data from the
		 * punched range. Note that partial clusters are accounted for
		 * by ext4_free_data_revoke_credits().
		 */
		revoke_credits =
			ext4_free_metadata_revoke_credits(inode->i_sb,
							  ext_depth(inode)) +
			ext4_free_data_revoke_credits(inode, b - a + 1);

		err = ext4_datasem_ensure_credits(handle, inode, credits,
						  credits, revoke_credits);
		if (err) {
			if (err > 0)
				err = -EAGAIN;
			goto out;
		}

		err = ext4_ext_get_access(handle, inode, path + depth);
		if (err)
			goto out;

		err = ext4_remove_blocks(handle, inode, ex, partial, a, b);
		if (err)
			goto out;

		if (num == 0)
			/* this extent is removed; mark slot entirely unused */
			ext4_ext_store_pblock(ex, 0);

		ex->ee_len = cpu_to_le16(num);
		/*
		 * Do not mark unwritten if all the blocks in the
		 * extent have been removed.
		 */
		if (unwritten && num)
			ext4_ext_mark_unwritten(ex);
		/*
		 * If the extent was completely released,
		 * we need to remove it from the leaf
		 */
		if (num == 0) {
			if (end != EXT_MAX_BLOCKS - 1) {
				/*
				 * For hole punching, we need to scoot all the
				 * extents up when an extent is removed so that
				 * we dont have blank extents in the middle
				 */
				memmove(ex, ex+1, (EXT_LAST_EXTENT(eh) - ex) *
					sizeof(struct ext4_extent));

				/* Now get rid of the one at the end */
				memset(EXT_LAST_EXTENT(eh), 0,
					sizeof(struct ext4_extent));
			}
			le16_add_cpu(&eh->eh_entries, -1);
		}

		err = ext4_ext_dirty(handle, inode, path + depth);
		if (err)
			goto out;

		ext_debug("new extent: %u:%u:%llu\n", ex_ee_block, num,
				ext4_ext_pblock(ex));
		ex--;
		ex_ee_block = le32_to_cpu(ex->ee_block);
		ex_ee_len = ext4_ext_get_actual_len(ex);
	}

	if (correct_index && eh->eh_entries)
		err = ext4_ext_correct_indexes(handle, inode, path);

	/*
	 * If there's a partial cluster and at least one extent remains in
	 * the leaf, free the partial cluster if it isn't shared with the
	 * current extent.  If it is shared with the current extent
	 * we reset the partial cluster because we've reached the start of the
	 * truncated/punched region and we're done removing blocks.
	 */
	if (partial->state == tofree && ex >= EXT_FIRST_EXTENT(eh)) {
		pblk = ext4_ext_pblock(ex) + ex_ee_len - 1;
		if (partial->pclu != EXT4_B2C(sbi, pblk)) {
			int flags = get_default_free_blocks_flags(inode);

			if (ext4_is_pending(inode, partial->lblk))
				flags |= EXT4_FREE_BLOCKS_RERESERVE_CLUSTER;
			ext4_free_blocks(handle, inode, NULL,
					 EXT4_C2B(sbi, partial->pclu),
					 sbi->s_cluster_ratio, flags);
			if (flags & EXT4_FREE_BLOCKS_RERESERVE_CLUSTER)
				ext4_rereserve_cluster(inode, partial->lblk);
		}
		partial->state = initial;
	}

	/* if this leaf is free, then we should
	 * remove it from index block above */
	if (err == 0 && eh->eh_entries == 0 && path[depth].p_bh != NULL)
		err = ext4_ext_rm_idx(handle, inode, path, depth);

out:
	return err;
}

/*
 * ext4_ext_more_to_rm:
 * returns 1 if current index has to be freed (even partial)
 */
static int
ext4_ext_more_to_rm(struct ext4_ext_path *path)
{
	BUG_ON(path->p_idx == NULL);

	if (path->p_idx < EXT_FIRST_INDEX(path->p_hdr))
		return 0;

	/*
	 * if truncate on deeper level happened, it wasn't partial,
	 * so we have to consider current index for truncation
	 */
	if (le16_to_cpu(path->p_hdr->eh_entries) == path->p_block)
		return 0;
	return 1;
}

int ext4_ext_remove_space(struct inode *inode, ext4_lblk_t start,
			  ext4_lblk_t end)
{
	struct ext4_sb_info *sbi = EXT4_SB(inode->i_sb);
	int depth = ext_depth(inode);
	struct ext4_ext_path *path = NULL;
	struct partial_cluster partial;
	handle_t *handle;
	int i = 0, err = 0;

	partial.pclu = 0;
	partial.lblk = 0;
	partial.state = initial;

	ext_debug("truncate since %u to %u\n", start, end);

	/* probably first extent we're gonna free will be last in block */
	handle = ext4_journal_start_with_revoke(inode, EXT4_HT_TRUNCATE,
			depth + 1,
			ext4_free_metadata_revoke_credits(inode->i_sb, depth));
	if (IS_ERR(handle))
		return PTR_ERR(handle);

again:
	trace_ext4_ext_remove_space(inode, start, end, depth);

	/*
	 * Check if we are removing extents inside the extent tree. If that
	 * is the case, we are going to punch a hole inside the extent tree
	 * so we have to check whether we need to split the extent covering
	 * the last block to remove so we can easily remove the part of it
	 * in ext4_ext_rm_leaf().
	 */
	if (end < EXT_MAX_BLOCKS - 1) {
		struct ext4_extent *ex;
		ext4_lblk_t ee_block, ex_end, lblk;
		ext4_fsblk_t pblk;

		/* find extent for or closest extent to this block */
		path = ext4_find_extent(inode, end, NULL, EXT4_EX_NOCACHE);
		if (IS_ERR(path)) {
			ext4_journal_stop(handle);
			return PTR_ERR(path);
		}
		depth = ext_depth(inode);
		/* Leaf not may not exist only if inode has no blocks at all */
		ex = path[depth].p_ext;
		if (!ex) {
			if (depth) {
				EXT4_ERROR_INODE(inode,
						 "path[%d].p_hdr == NULL",
						 depth);
				err = -EFSCORRUPTED;
			}
			goto out;
		}

		ee_block = le32_to_cpu(ex->ee_block);
		ex_end = ee_block + ext4_ext_get_actual_len(ex) - 1;

		/*
		 * See if the last block is inside the extent, if so split
		 * the extent at 'end' block so we can easily remove the
		 * tail of the first part of the split extent in
		 * ext4_ext_rm_leaf().
		 */
		if (end >= ee_block && end < ex_end) {

			/*
			 * If we're going to split the extent, note that
			 * the cluster containing the block after 'end' is
			 * in use to avoid freeing it when removing blocks.
			 */
			if (sbi->s_cluster_ratio > 1) {
				pblk = ext4_ext_pblock(ex) + end - ee_block + 2;
				partial.pclu = EXT4_B2C(sbi, pblk);
				partial.state = nofree;
			}

			/*
			 * Split the extent in two so that 'end' is the last
			 * block in the first new extent. Also we should not
			 * fail removing space due to ENOSPC so try to use
			 * reserved block if that happens.
			 */
			err = ext4_force_split_extent_at(handle, inode, &path,
							 end + 1, 1);
			if (err < 0)
				goto out;

		} else if (sbi->s_cluster_ratio > 1 && end >= ex_end &&
			   partial.state == initial) {
			/*
			 * If we're punching, there's an extent to the right.
			 * If the partial cluster hasn't been set, set it to
			 * that extent's first cluster and its state to nofree
			 * so it won't be freed should it contain blocks to be
			 * removed. If it's already set (tofree/nofree), we're
			 * retrying and keep the original partial cluster info
			 * so a cluster marked tofree as a result of earlier
			 * extent removal is not lost.
			 */
			lblk = ex_end + 1;
			err = ext4_ext_search_right(inode, path, &lblk, &pblk,
						    &ex);
			if (err)
				goto out;
			if (pblk) {
				partial.pclu = EXT4_B2C(sbi, pblk);
				partial.state = nofree;
			}
		}
	}
	/*
	 * We start scanning from right side, freeing all the blocks
	 * after i_size and walking into the tree depth-wise.
	 */
	depth = ext_depth(inode);
	if (path) {
		int k = i = depth;
		while (--k > 0)
			path[k].p_block =
				le16_to_cpu(path[k].p_hdr->eh_entries)+1;
	} else {
		path = kcalloc(depth + 1, sizeof(struct ext4_ext_path),
			       GFP_NOFS);
		if (path == NULL) {
			ext4_journal_stop(handle);
			return -ENOMEM;
		}
		path[0].p_maxdepth = path[0].p_depth = depth;
		path[0].p_hdr = ext_inode_hdr(inode);
		i = 0;

		if (ext4_ext_check(inode, path[0].p_hdr, depth, 0)) {
			err = -EFSCORRUPTED;
			goto out;
		}
	}
	err = 0;

	while (i >= 0 && err == 0) {
		if (i == depth) {
			/* this is leaf block */
			err = ext4_ext_rm_leaf(handle, inode, path,
					       &partial, start, end);
			/* root level has p_bh == NULL, brelse() eats this */
			brelse(path[i].p_bh);
			path[i].p_bh = NULL;
			i--;
			continue;
		}

		/* this is index block */
		if (!path[i].p_hdr) {
			ext_debug("initialize header\n");
			path[i].p_hdr = ext_block_hdr(path[i].p_bh);
		}

		if (!path[i].p_idx) {
			/* this level hasn't been touched yet */
			path[i].p_idx = EXT_LAST_INDEX(path[i].p_hdr);
			path[i].p_block = le16_to_cpu(path[i].p_hdr->eh_entries)+1;
			ext_debug("init index ptr: hdr 0x%p, num %d\n",
				  path[i].p_hdr,
				  le16_to_cpu(path[i].p_hdr->eh_entries));
		} else {
			/* we were already here, see at next index */
			path[i].p_idx--;
		}

		ext_debug("level %d - index, first 0x%p, cur 0x%p\n",
				i, EXT_FIRST_INDEX(path[i].p_hdr),
				path[i].p_idx);
		if (ext4_ext_more_to_rm(path + i)) {
			struct buffer_head *bh;
			/* go to the next level */
			ext_debug("move to level %d (block %llu)\n",
				  i + 1, ext4_idx_pblock(path[i].p_idx));
			memset(path + i + 1, 0, sizeof(*path));
			bh = read_extent_tree_block(inode,
				ext4_idx_pblock(path[i].p_idx), depth - i - 1,
				EXT4_EX_NOCACHE);
			if (IS_ERR(bh)) {
				/* should we reset i_size? */
				err = PTR_ERR(bh);
				break;
			}
			/* Yield here to deal with large extent trees.
			 * Should be a no-op if we did IO above. */
			cond_resched();
			if (WARN_ON(i + 1 > depth)) {
				err = -EFSCORRUPTED;
				break;
			}
			path[i + 1].p_bh = bh;

			/* save actual number of indexes since this
			 * number is changed at the next iteration */
			path[i].p_block = le16_to_cpu(path[i].p_hdr->eh_entries);
			i++;
		} else {
			/* we finished processing this index, go up */
			if (path[i].p_hdr->eh_entries == 0 && i > 0) {
				/* index is empty, remove it;
				 * handle must be already prepared by the
				 * truncatei_leaf() */
				err = ext4_ext_rm_idx(handle, inode, path, i);
			}
			/* root level has p_bh == NULL, brelse() eats this */
			brelse(path[i].p_bh);
			path[i].p_bh = NULL;
			i--;
			ext_debug("return to level %d\n", i);
		}
	}

	trace_ext4_ext_remove_space_done(inode, start, end, depth, &partial,
					 path->p_hdr->eh_entries);

	/*
	 * if there's a partial cluster and we have removed the first extent
	 * in the file, then we also free the partial cluster, if any
	 */
	if (partial.state == tofree && err == 0) {
		int flags = get_default_free_blocks_flags(inode);

		if (ext4_is_pending(inode, partial.lblk))
			flags |= EXT4_FREE_BLOCKS_RERESERVE_CLUSTER;
		ext4_free_blocks(handle, inode, NULL,
				 EXT4_C2B(sbi, partial.pclu),
				 sbi->s_cluster_ratio, flags);
		if (flags & EXT4_FREE_BLOCKS_RERESERVE_CLUSTER)
			ext4_rereserve_cluster(inode, partial.lblk);
		partial.state = initial;
	}

	/* TODO: flexible tree reduction should be here */
	if (path->p_hdr->eh_entries == 0) {
		/*
		 * truncate to zero freed all the tree,
		 * so we need to correct eh_depth
		 */
		err = ext4_ext_get_access(handle, inode, path);
		if (err == 0) {
			ext_inode_hdr(inode)->eh_depth = 0;
			ext_inode_hdr(inode)->eh_max =
				cpu_to_le16(ext4_ext_space_root(inode, 0));
			err = ext4_ext_dirty(handle, inode, path);
		}
	}
out:
	ext4_ext_drop_refs(path);
	kfree(path);
	path = NULL;
	if (err == -EAGAIN)
		goto again;
	ext4_journal_stop(handle);

	return err;
}

/*
 * called at mount time
 */
void ext4_ext_init(struct super_block *sb)
{
	/*
	 * possible initialization would be here
	 */

	if (ext4_has_feature_extents(sb)) {
#if defined(AGGRESSIVE_TEST) || defined(CHECK_BINSEARCH) || defined(EXTENTS_STATS)
		printk(KERN_INFO "EXT4-fs: file extents enabled"
#ifdef AGGRESSIVE_TEST
		       ", aggressive tests"
#endif
#ifdef CHECK_BINSEARCH
		       ", check binsearch"
#endif
#ifdef EXTENTS_STATS
		       ", stats"
#endif
		       "\n");
#endif
#ifdef EXTENTS_STATS
		spin_lock_init(&EXT4_SB(sb)->s_ext_stats_lock);
		EXT4_SB(sb)->s_ext_min = 1 << 30;
		EXT4_SB(sb)->s_ext_max = 0;
#endif
	}
}

/*
 * called at umount time
 */
void ext4_ext_release(struct super_block *sb)
{
	if (!ext4_has_feature_extents(sb))
		return;

#ifdef EXTENTS_STATS
	if (EXT4_SB(sb)->s_ext_blocks && EXT4_SB(sb)->s_ext_extents) {
		struct ext4_sb_info *sbi = EXT4_SB(sb);
		printk(KERN_ERR "EXT4-fs: %lu blocks in %lu extents (%lu ave)\n",
			sbi->s_ext_blocks, sbi->s_ext_extents,
			sbi->s_ext_blocks / sbi->s_ext_extents);
		printk(KERN_ERR "EXT4-fs: extents: %lu min, %lu max, max depth %lu\n",
			sbi->s_ext_min, sbi->s_ext_max, sbi->s_depth_max);
	}
#endif
}

static int ext4_zeroout_es(struct inode *inode, struct ext4_extent *ex)
{
	ext4_lblk_t  ee_block;
	ext4_fsblk_t ee_pblock;
	unsigned int ee_len;

	ee_block  = le32_to_cpu(ex->ee_block);
	ee_len    = ext4_ext_get_actual_len(ex);
	ee_pblock = ext4_ext_pblock(ex);

	if (ee_len == 0)
		return 0;

	return ext4_es_insert_extent(inode, ee_block, ee_len, ee_pblock,
				     EXTENT_STATUS_WRITTEN);
}

/* FIXME!! we need to try to merge to left or right after zero-out  */
static int ext4_ext_zeroout(struct inode *inode, struct ext4_extent *ex)
{
	ext4_fsblk_t ee_pblock;
	unsigned int ee_len;

	ee_len    = ext4_ext_get_actual_len(ex);
	ee_pblock = ext4_ext_pblock(ex);
	return ext4_issue_zeroout(inode, le32_to_cpu(ex->ee_block), ee_pblock,
				  ee_len);
}

/*
 * ext4_split_extent_at() splits an extent at given block.
 *
 * @handle: the journal handle
 * @inode: the file inode
 * @path: the path to the extent
 * @split: the logical block where the extent is splitted.
 * @split_flags: indicates if the extent could be zeroout if split fails, and
 *		 the states(init or unwritten) of new extents.
 * @flags: flags used to insert new extent to extent tree.
 *
 *
 * Splits extent [a, b] into two extents [a, @split) and [@split, b], states
 * of which are deterimined by split_flag.
 *
 * There are two cases:
 *  a> the extent are splitted into two extent.
 *  b> split is not needed, and just mark the extent.
 *
 * return 0 on success.
 */
static int ext4_split_extent_at(handle_t *handle,
			     struct inode *inode,
			     struct ext4_ext_path **ppath,
			     ext4_lblk_t split,
			     int split_flag,
			     int flags)
{
	struct ext4_ext_path *path = *ppath;
	ext4_fsblk_t newblock;
	ext4_lblk_t ee_block;
	struct ext4_extent *ex, newex, orig_ex, zero_ex;
	struct ext4_extent *ex2 = NULL;
	unsigned int ee_len, depth;
	int err = 0;

	BUG_ON((split_flag & (EXT4_EXT_DATA_VALID1 | EXT4_EXT_DATA_VALID2)) ==
	       (EXT4_EXT_DATA_VALID1 | EXT4_EXT_DATA_VALID2));

	ext_debug("ext4_split_extents_at: inode %lu, logical"
		"block %llu\n", inode->i_ino, (unsigned long long)split);

	ext4_ext_show_leaf(inode, path);

	depth = ext_depth(inode);
	ex = path[depth].p_ext;
	ee_block = le32_to_cpu(ex->ee_block);
	ee_len = ext4_ext_get_actual_len(ex);
	newblock = split - ee_block + ext4_ext_pblock(ex);

	BUG_ON(split < ee_block || split >= (ee_block + ee_len));
	BUG_ON(!ext4_ext_is_unwritten(ex) &&
	       split_flag & (EXT4_EXT_MAY_ZEROOUT |
			     EXT4_EXT_MARK_UNWRIT1 |
			     EXT4_EXT_MARK_UNWRIT2));

	err = ext4_ext_get_access(handle, inode, path + depth);
	if (err)
		goto out;

	if (split == ee_block) {
		/*
		 * case b: block @split is the block that the extent begins with
		 * then we just change the state of the extent, and splitting
		 * is not needed.
		 */
		if (split_flag & EXT4_EXT_MARK_UNWRIT2)
			ext4_ext_mark_unwritten(ex);
		else
			ext4_ext_mark_initialized(ex);

		if (!(flags & EXT4_GET_BLOCKS_PRE_IO))
			ext4_ext_try_to_merge(handle, inode, path, ex);

		err = ext4_ext_dirty(handle, inode, path + path->p_depth);
		goto out;
	}

	/* case a */
	memcpy(&orig_ex, ex, sizeof(orig_ex));
	ex->ee_len = cpu_to_le16(split - ee_block);
	if (split_flag & EXT4_EXT_MARK_UNWRIT1)
		ext4_ext_mark_unwritten(ex);

	/*
	 * path may lead to new leaf, not to original leaf any more
	 * after ext4_ext_insert_extent() returns,
	 */
	err = ext4_ext_dirty(handle, inode, path + depth);
	if (err)
		goto fix_extent_len;

	ex2 = &newex;
	ex2->ee_block = cpu_to_le32(split);
	ex2->ee_len   = cpu_to_le16(ee_len - (split - ee_block));
	ext4_ext_store_pblock(ex2, newblock);
	if (split_flag & EXT4_EXT_MARK_UNWRIT2)
		ext4_ext_mark_unwritten(ex2);

	err = ext4_ext_insert_extent(handle, inode, ppath, &newex, flags);
	if (err == -ENOSPC && (EXT4_EXT_MAY_ZEROOUT & split_flag)) {
		if (split_flag & (EXT4_EXT_DATA_VALID1|EXT4_EXT_DATA_VALID2)) {
			if (split_flag & EXT4_EXT_DATA_VALID1) {
				err = ext4_ext_zeroout(inode, ex2);
				zero_ex.ee_block = ex2->ee_block;
				zero_ex.ee_len = cpu_to_le16(
						ext4_ext_get_actual_len(ex2));
				ext4_ext_store_pblock(&zero_ex,
						      ext4_ext_pblock(ex2));
			} else {
				err = ext4_ext_zeroout(inode, ex);
				zero_ex.ee_block = ex->ee_block;
				zero_ex.ee_len = cpu_to_le16(
						ext4_ext_get_actual_len(ex));
				ext4_ext_store_pblock(&zero_ex,
						      ext4_ext_pblock(ex));
			}
		} else {
			err = ext4_ext_zeroout(inode, &orig_ex);
			zero_ex.ee_block = orig_ex.ee_block;
			zero_ex.ee_len = cpu_to_le16(
						ext4_ext_get_actual_len(&orig_ex));
			ext4_ext_store_pblock(&zero_ex,
					      ext4_ext_pblock(&orig_ex));
		}

		if (err)
			goto fix_extent_len;
		/* update the extent length and mark as initialized */
		ex->ee_len = cpu_to_le16(ee_len);
		ext4_ext_try_to_merge(handle, inode, path, ex);
		err = ext4_ext_dirty(handle, inode, path + path->p_depth);
		if (err)
			goto fix_extent_len;

		/* update extent status tree */
		err = ext4_zeroout_es(inode, &zero_ex);

		goto out;
	} else if (err)
		goto fix_extent_len;

out:
	ext4_ext_show_leaf(inode, path);
	return err;

fix_extent_len:
	ex->ee_len = orig_ex.ee_len;
	ext4_ext_dirty(handle, inode, path + path->p_depth);
	return err;
}

/*
 * ext4_split_extents() splits an extent and mark extent which is covered
 * by @map as split_flags indicates
 *
 * It may result in splitting the extent into multiple extents (up to three)
 * There are three possibilities:
 *   a> There is no split required
 *   b> Splits in two extents: Split is happening at either end of the extent
 *   c> Splits in three extents: Somone is splitting in middle of the extent
 *
 */
static int ext4_split_extent(handle_t *handle,
			      struct inode *inode,
			      struct ext4_ext_path **ppath,
			      struct ext4_map_blocks *map,
			      int split_flag,
			      int flags)
{
	struct ext4_ext_path *path = *ppath;
	ext4_lblk_t ee_block;
	struct ext4_extent *ex;
	unsigned int ee_len, depth;
	int err = 0;
	int unwritten;
	int split_flag1, flags1;
	int allocated = map->m_len;

	depth = ext_depth(inode);
	ex = path[depth].p_ext;
	ee_block = le32_to_cpu(ex->ee_block);
	ee_len = ext4_ext_get_actual_len(ex);
	unwritten = ext4_ext_is_unwritten(ex);

	if (map->m_lblk + map->m_len < ee_block + ee_len) {
		split_flag1 = split_flag & EXT4_EXT_MAY_ZEROOUT;
		flags1 = flags | EXT4_GET_BLOCKS_PRE_IO;
		if (unwritten)
			split_flag1 |= EXT4_EXT_MARK_UNWRIT1 |
				       EXT4_EXT_MARK_UNWRIT2;
		if (split_flag & EXT4_EXT_DATA_VALID2)
			split_flag1 |= EXT4_EXT_DATA_VALID1;
		err = ext4_split_extent_at(handle, inode, ppath,
				map->m_lblk + map->m_len, split_flag1, flags1);
		if (err)
			goto out;
	} else {
		allocated = ee_len - (map->m_lblk - ee_block);
	}
	/*
	 * Update path is required because previous ext4_split_extent_at() may
	 * result in split of original leaf or extent zeroout.
	 */
	path = ext4_find_extent(inode, map->m_lblk, ppath, 0);
	if (IS_ERR(path))
		return PTR_ERR(path);
	depth = ext_depth(inode);
	ex = path[depth].p_ext;
	if (!ex) {
		EXT4_ERROR_INODE(inode, "unexpected hole at %lu",
				 (unsigned long) map->m_lblk);
		return -EFSCORRUPTED;
	}
	unwritten = ext4_ext_is_unwritten(ex);
	split_flag1 = 0;

	if (map->m_lblk >= ee_block) {
		split_flag1 = split_flag & EXT4_EXT_DATA_VALID2;
		if (unwritten) {
			split_flag1 |= EXT4_EXT_MARK_UNWRIT1;
			split_flag1 |= split_flag & (EXT4_EXT_MAY_ZEROOUT |
						     EXT4_EXT_MARK_UNWRIT2);
		}
		err = ext4_split_extent_at(handle, inode, ppath,
				map->m_lblk, split_flag1, flags);
		if (err)
			goto out;
	}

	ext4_ext_show_leaf(inode, path);
out:
	return err ? err : allocated;
}

/*
 * This function is called by ext4_ext_map_blocks() if someone tries to write
 * to an unwritten extent. It may result in splitting the unwritten
 * extent into multiple extents (up to three - one initialized and two
 * unwritten).
 * There are three possibilities:
 *   a> There is no split required: Entire extent should be initialized
 *   b> Splits in two extents: Write is happening at either end of the extent
 *   c> Splits in three extents: Somone is writing in middle of the extent
 *
 * Pre-conditions:
 *  - The extent pointed to by 'path' is unwritten.
 *  - The extent pointed to by 'path' contains a superset
 *    of the logical span [map->m_lblk, map->m_lblk + map->m_len).
 *
 * Post-conditions on success:
 *  - the returned value is the number of blocks beyond map->l_lblk
 *    that are allocated and initialized.
 *    It is guaranteed to be >= map->m_len.
 */
static int ext4_ext_convert_to_initialized(handle_t *handle,
					   struct inode *inode,
					   struct ext4_map_blocks *map,
					   struct ext4_ext_path **ppath,
					   int flags)
{
	struct ext4_ext_path *path = *ppath;
	struct ext4_sb_info *sbi;
	struct ext4_extent_header *eh;
	struct ext4_map_blocks split_map;
	struct ext4_extent zero_ex1, zero_ex2;
	struct ext4_extent *ex, *abut_ex;
	ext4_lblk_t ee_block, eof_block;
	unsigned int ee_len, depth, map_len = map->m_len;
	int allocated = 0, max_zeroout = 0;
	int err = 0;
	int split_flag = EXT4_EXT_DATA_VALID2;

	ext_debug("ext4_ext_convert_to_initialized: inode %lu, logical"
		"block %llu, max_blocks %u\n", inode->i_ino,
		(unsigned long long)map->m_lblk, map_len);

	sbi = EXT4_SB(inode->i_sb);
	eof_block = (EXT4_I(inode)->i_disksize + inode->i_sb->s_blocksize - 1)
			>> inode->i_sb->s_blocksize_bits;
	if (eof_block < map->m_lblk + map_len)
		eof_block = map->m_lblk + map_len;

	depth = ext_depth(inode);
	eh = path[depth].p_hdr;
	ex = path[depth].p_ext;
	ee_block = le32_to_cpu(ex->ee_block);
	ee_len = ext4_ext_get_actual_len(ex);
	zero_ex1.ee_len = 0;
	zero_ex2.ee_len = 0;

	trace_ext4_ext_convert_to_initialized_enter(inode, map, ex);

	/* Pre-conditions */
	BUG_ON(!ext4_ext_is_unwritten(ex));
	BUG_ON(!in_range(map->m_lblk, ee_block, ee_len));

	/*
	 * Attempt to transfer newly initialized blocks from the currently
	 * unwritten extent to its neighbor. This is much cheaper
	 * than an insertion followed by a merge as those involve costly
	 * memmove() calls. Transferring to the left is the common case in
	 * steady state for workloads doing fallocate(FALLOC_FL_KEEP_SIZE)
	 * followed by append writes.
	 *
	 * Limitations of the current logic:
	 *  - L1: we do not deal with writes covering the whole extent.
	 *    This would require removing the extent if the transfer
	 *    is possible.
	 *  - L2: we only attempt to merge with an extent stored in the
	 *    same extent tree node.
	 */
	if ((map->m_lblk == ee_block) &&
		/* See if we can merge left */
		(map_len < ee_len) &&		/*L1*/
		(ex > EXT_FIRST_EXTENT(eh))) {	/*L2*/
		ext4_lblk_t prev_lblk;
		ext4_fsblk_t prev_pblk, ee_pblk;
		unsigned int prev_len;

		abut_ex = ex - 1;
		prev_lblk = le32_to_cpu(abut_ex->ee_block);
		prev_len = ext4_ext_get_actual_len(abut_ex);
		prev_pblk = ext4_ext_pblock(abut_ex);
		ee_pblk = ext4_ext_pblock(ex);

		/*
		 * A transfer of blocks from 'ex' to 'abut_ex' is allowed
		 * upon those conditions:
		 * - C1: abut_ex is initialized,
		 * - C2: abut_ex is logically abutting ex,
		 * - C3: abut_ex is physically abutting ex,
		 * - C4: abut_ex can receive the additional blocks without
		 *   overflowing the (initialized) length limit.
		 */
		if ((!ext4_ext_is_unwritten(abut_ex)) &&		/*C1*/
			((prev_lblk + prev_len) == ee_block) &&		/*C2*/
			((prev_pblk + prev_len) == ee_pblk) &&		/*C3*/
			(prev_len < (EXT_INIT_MAX_LEN - map_len))) {	/*C4*/
			err = ext4_ext_get_access(handle, inode, path + depth);
			if (err)
				goto out;

			trace_ext4_ext_convert_to_initialized_fastpath(inode,
				map, ex, abut_ex);

			/* Shift the start of ex by 'map_len' blocks */
			ex->ee_block = cpu_to_le32(ee_block + map_len);
			ext4_ext_store_pblock(ex, ee_pblk + map_len);
			ex->ee_len = cpu_to_le16(ee_len - map_len);
			ext4_ext_mark_unwritten(ex); /* Restore the flag */

			/* Extend abut_ex by 'map_len' blocks */
			abut_ex->ee_len = cpu_to_le16(prev_len + map_len);

			/* Result: number of initialized blocks past m_lblk */
			allocated = map_len;
		}
	} else if (((map->m_lblk + map_len) == (ee_block + ee_len)) &&
		   (map_len < ee_len) &&	/*L1*/
		   ex < EXT_LAST_EXTENT(eh)) {	/*L2*/
		/* See if we can merge right */
		ext4_lblk_t next_lblk;
		ext4_fsblk_t next_pblk, ee_pblk;
		unsigned int next_len;

		abut_ex = ex + 1;
		next_lblk = le32_to_cpu(abut_ex->ee_block);
		next_len = ext4_ext_get_actual_len(abut_ex);
		next_pblk = ext4_ext_pblock(abut_ex);
		ee_pblk = ext4_ext_pblock(ex);

		/*
		 * A transfer of blocks from 'ex' to 'abut_ex' is allowed
		 * upon those conditions:
		 * - C1: abut_ex is initialized,
		 * - C2: abut_ex is logically abutting ex,
		 * - C3: abut_ex is physically abutting ex,
		 * - C4: abut_ex can receive the additional blocks without
		 *   overflowing the (initialized) length limit.
		 */
		if ((!ext4_ext_is_unwritten(abut_ex)) &&		/*C1*/
		    ((map->m_lblk + map_len) == next_lblk) &&		/*C2*/
		    ((ee_pblk + ee_len) == next_pblk) &&		/*C3*/
		    (next_len < (EXT_INIT_MAX_LEN - map_len))) {	/*C4*/
			err = ext4_ext_get_access(handle, inode, path + depth);
			if (err)
				goto out;

			trace_ext4_ext_convert_to_initialized_fastpath(inode,
				map, ex, abut_ex);

			/* Shift the start of abut_ex by 'map_len' blocks */
			abut_ex->ee_block = cpu_to_le32(next_lblk - map_len);
			ext4_ext_store_pblock(abut_ex, next_pblk - map_len);
			ex->ee_len = cpu_to_le16(ee_len - map_len);
			ext4_ext_mark_unwritten(ex); /* Restore the flag */

			/* Extend abut_ex by 'map_len' blocks */
			abut_ex->ee_len = cpu_to_le16(next_len + map_len);

			/* Result: number of initialized blocks past m_lblk */
			allocated = map_len;
		}
	}
	if (allocated) {
		/* Mark the block containing both extents as dirty */
		ext4_ext_dirty(handle, inode, path + depth);

		/* Update path to point to the right extent */
		path[depth].p_ext = abut_ex;
		goto out;
	} else
		allocated = ee_len - (map->m_lblk - ee_block);

	WARN_ON(map->m_lblk < ee_block);
	/*
	 * It is safe to convert extent to initialized via explicit
	 * zeroout only if extent is fully inside i_size or new_size.
	 */
	split_flag |= ee_block + ee_len <= eof_block ? EXT4_EXT_MAY_ZEROOUT : 0;

	if (EXT4_EXT_MAY_ZEROOUT & split_flag)
		max_zeroout = sbi->s_extent_max_zeroout_kb >>
			(inode->i_sb->s_blocksize_bits - 10);

	/*
	 * five cases:
	 * 1. split the extent into three extents.
	 * 2. split the extent into two extents, zeroout the head of the first
	 *    extent.
	 * 3. split the extent into two extents, zeroout the tail of the second
	 *    extent.
	 * 4. split the extent into two extents with out zeroout.
	 * 5. no splitting needed, just possibly zeroout the head and / or the
	 *    tail of the extent.
	 */
	split_map.m_lblk = map->m_lblk;
	split_map.m_len = map->m_len;

	if (max_zeroout && (allocated > split_map.m_len)) {
		if (allocated <= max_zeroout) {
			/* case 3 or 5 */
			zero_ex1.ee_block =
				 cpu_to_le32(split_map.m_lblk +
					     split_map.m_len);
			zero_ex1.ee_len =
				cpu_to_le16(allocated - split_map.m_len);
			ext4_ext_store_pblock(&zero_ex1,
				ext4_ext_pblock(ex) + split_map.m_lblk +
				split_map.m_len - ee_block);
			err = ext4_ext_zeroout(inode, &zero_ex1);
			if (err)
				goto out;
			split_map.m_len = allocated;
		}
		if (split_map.m_lblk - ee_block + split_map.m_len <
								max_zeroout) {
			/* case 2 or 5 */
			if (split_map.m_lblk != ee_block) {
				zero_ex2.ee_block = ex->ee_block;
				zero_ex2.ee_len = cpu_to_le16(split_map.m_lblk -
							ee_block);
				ext4_ext_store_pblock(&zero_ex2,
						      ext4_ext_pblock(ex));
				err = ext4_ext_zeroout(inode, &zero_ex2);
				if (err)
					goto out;
			}

			split_map.m_len += split_map.m_lblk - ee_block;
			split_map.m_lblk = ee_block;
			allocated = map->m_len;
		}
	}

	err = ext4_split_extent(handle, inode, ppath, &split_map, split_flag,
				flags);
	if (err > 0)
		err = 0;
out:
	/* If we have gotten a failure, don't zero out status tree */
	if (!err) {
		err = ext4_zeroout_es(inode, &zero_ex1);
		if (!err)
			err = ext4_zeroout_es(inode, &zero_ex2);
	}
	return err ? err : allocated;
}

/*
 * This function is called by ext4_ext_map_blocks() from
 * ext4_get_blocks_dio_write() when DIO to write
 * to an unwritten extent.
 *
 * Writing to an unwritten extent may result in splitting the unwritten
 * extent into multiple initialized/unwritten extents (up to three)
 * There are three possibilities:
 *   a> There is no split required: Entire extent should be unwritten
 *   b> Splits in two extents: Write is happening at either end of the extent
 *   c> Splits in three extents: Somone is writing in middle of the extent
 *
 * This works the same way in the case of initialized -> unwritten conversion.
 *
 * One of more index blocks maybe needed if the extent tree grow after
 * the unwritten extent split. To prevent ENOSPC occur at the IO
 * complete, we need to split the unwritten extent before DIO submit
 * the IO. The unwritten extent called at this time will be split
 * into three unwritten extent(at most). After IO complete, the part
 * being filled will be convert to initialized by the end_io callback function
 * via ext4_convert_unwritten_extents().
 *
 * Returns the size of unwritten extent to be written on success.
 */
static int ext4_split_convert_extents(handle_t *handle,
					struct inode *inode,
					struct ext4_map_blocks *map,
					struct ext4_ext_path **ppath,
					int flags)
{
	struct ext4_ext_path *path = *ppath;
	ext4_lblk_t eof_block;
	ext4_lblk_t ee_block;
	struct ext4_extent *ex;
	unsigned int ee_len;
	int split_flag = 0, depth;

	ext_debug("%s: inode %lu, logical block %llu, max_blocks %u\n",
		  __func__, inode->i_ino,
		  (unsigned long long)map->m_lblk, map->m_len);

	eof_block = (EXT4_I(inode)->i_disksize + inode->i_sb->s_blocksize - 1)
			>> inode->i_sb->s_blocksize_bits;
	if (eof_block < map->m_lblk + map->m_len)
		eof_block = map->m_lblk + map->m_len;
	/*
	 * It is safe to convert extent to initialized via explicit
	 * zeroout only if extent is fully insde i_size or new_size.
	 */
	depth = ext_depth(inode);
	ex = path[depth].p_ext;
	ee_block = le32_to_cpu(ex->ee_block);
	ee_len = ext4_ext_get_actual_len(ex);

	/* Convert to unwritten */
	if (flags & EXT4_GET_BLOCKS_CONVERT_UNWRITTEN) {
		split_flag |= EXT4_EXT_DATA_VALID1;
	/* Convert to initialized */
	} else if (flags & EXT4_GET_BLOCKS_CONVERT) {
		split_flag |= ee_block + ee_len <= eof_block ?
			      EXT4_EXT_MAY_ZEROOUT : 0;
		split_flag |= (EXT4_EXT_MARK_UNWRIT2 | EXT4_EXT_DATA_VALID2);
	}
	flags |= EXT4_GET_BLOCKS_PRE_IO;
	return ext4_split_extent(handle, inode, ppath, map, split_flag, flags);
}

static int ext4_convert_unwritten_extents_endio(handle_t *handle,
						struct inode *inode,
						struct ext4_map_blocks *map,
						struct ext4_ext_path **ppath)
{
	struct ext4_ext_path *path = *ppath;
	struct ext4_extent *ex;
	ext4_lblk_t ee_block;
	unsigned int ee_len;
	int depth;
	int err = 0;

	depth = ext_depth(inode);
	ex = path[depth].p_ext;
	ee_block = le32_to_cpu(ex->ee_block);
	ee_len = ext4_ext_get_actual_len(ex);

	ext_debug("ext4_convert_unwritten_extents_endio: inode %lu, logical"
		"block %llu, max_blocks %u\n", inode->i_ino,
		  (unsigned long long)ee_block, ee_len);

	/* If extent is larger than requested it is a clear sign that we still
	 * have some extent state machine issues left. So extent_split is still
	 * required.
	 * TODO: Once all related issues will be fixed this situation should be
	 * illegal.
	 */
	if (ee_block != map->m_lblk || ee_len > map->m_len) {
#ifdef CONFIG_EXT4_DEBUG
		ext4_warning(inode->i_sb, "Inode (%ld) finished: extent logical block %llu,"
			     " len %u; IO logical block %llu, len %u",
			     inode->i_ino, (unsigned long long)ee_block, ee_len,
			     (unsigned long long)map->m_lblk, map->m_len);
#endif
		err = ext4_split_convert_extents(handle, inode, map, ppath,
						 EXT4_GET_BLOCKS_CONVERT);
		if (err < 0)
			return err;
		path = ext4_find_extent(inode, map->m_lblk, ppath, 0);
		if (IS_ERR(path))
			return PTR_ERR(path);
		depth = ext_depth(inode);
		ex = path[depth].p_ext;
	}

	err = ext4_ext_get_access(handle, inode, path + depth);
	if (err)
		goto out;
	/* first mark the extent as initialized */
	ext4_ext_mark_initialized(ex);

	/* note: ext4_ext_correct_indexes() isn't needed here because
	 * borders are not changed
	 */
	ext4_ext_try_to_merge(handle, inode, path, ex);

	/* Mark modified extent as dirty */
	err = ext4_ext_dirty(handle, inode, path + path->p_depth);
out:
	ext4_ext_show_leaf(inode, path);
	return err;
}

static int
convert_initialized_extent(handle_t *handle, struct inode *inode,
			   struct ext4_map_blocks *map,
			   struct ext4_ext_path **ppath,
			   unsigned int *allocated)
{
	struct ext4_ext_path *path = *ppath;
	struct ext4_extent *ex;
	ext4_lblk_t ee_block;
	unsigned int ee_len;
	int depth;
	int err = 0;

	/*
	 * Make sure that the extent is no bigger than we support with
	 * unwritten extent
	 */
	if (map->m_len > EXT_UNWRITTEN_MAX_LEN)
		map->m_len = EXT_UNWRITTEN_MAX_LEN / 2;

	depth = ext_depth(inode);
	ex = path[depth].p_ext;
	ee_block = le32_to_cpu(ex->ee_block);
	ee_len = ext4_ext_get_actual_len(ex);

	ext_debug("%s: inode %lu, logical"
		"block %llu, max_blocks %u\n", __func__, inode->i_ino,
		  (unsigned long long)ee_block, ee_len);

	if (ee_block != map->m_lblk || ee_len > map->m_len) {
		err = ext4_split_convert_extents(handle, inode, map, ppath,
				EXT4_GET_BLOCKS_CONVERT_UNWRITTEN);
		if (err < 0)
			return err;
		path = ext4_find_extent(inode, map->m_lblk, ppath, 0);
		if (IS_ERR(path))
			return PTR_ERR(path);
		depth = ext_depth(inode);
		ex = path[depth].p_ext;
		if (!ex) {
			EXT4_ERROR_INODE(inode, "unexpected hole at %lu",
					 (unsigned long) map->m_lblk);
			return -EFSCORRUPTED;
		}
	}

	err = ext4_ext_get_access(handle, inode, path + depth);
	if (err)
		return err;
	/* first mark the extent as unwritten */
	ext4_ext_mark_unwritten(ex);

	/* note: ext4_ext_correct_indexes() isn't needed here because
	 * borders are not changed
	 */
	ext4_ext_try_to_merge(handle, inode, path, ex);

	/* Mark modified extent as dirty */
	err = ext4_ext_dirty(handle, inode, path + path->p_depth);
	if (err)
		return err;
	ext4_ext_show_leaf(inode, path);

	ext4_update_inode_fsync_trans(handle, inode, 1);

	map->m_flags |= EXT4_MAP_UNWRITTEN;
	if (*allocated > map->m_len)
		*allocated = map->m_len;
	map->m_len = *allocated;
	return 0;
}

static int
ext4_ext_handle_unwritten_extents(handle_t *handle, struct inode *inode,
			struct ext4_map_blocks *map,
			struct ext4_ext_path **ppath, int flags,
			unsigned int allocated, ext4_fsblk_t newblock)
{
#ifdef EXT_DEBUG
	struct ext4_ext_path *path = *ppath;
#endif
	int ret = 0;
	int err = 0;

	ext_debug("ext4_ext_handle_unwritten_extents: inode %lu, logical "
		  "block %llu, max_blocks %u, flags %x, allocated %u\n",
		  inode->i_ino, (unsigned long long)map->m_lblk, map->m_len,
		  flags, allocated);
	ext4_ext_show_leaf(inode, path);

	/*
	 * When writing into unwritten space, we should not fail to
	 * allocate metadata blocks for the new extent block if needed.
	 */
	flags |= EXT4_GET_BLOCKS_METADATA_NOFAIL;

	trace_ext4_ext_handle_unwritten_extents(inode, map, flags,
						    allocated, newblock);

	/* get_block() before submit the IO, split the extent */
	if (flags & EXT4_GET_BLOCKS_PRE_IO) {
		ret = ext4_split_convert_extents(handle, inode, map, ppath,
					 flags | EXT4_GET_BLOCKS_CONVERT);
		if (ret <= 0)
			goto out;
		map->m_flags |= EXT4_MAP_UNWRITTEN;
		goto out;
	}
	/* IO end_io complete, convert the filled extent to written */
	if (flags & EXT4_GET_BLOCKS_CONVERT) {
		if (flags & EXT4_GET_BLOCKS_ZERO) {
			if (allocated > map->m_len)
				allocated = map->m_len;
			err = ext4_issue_zeroout(inode, map->m_lblk, newblock,
						 allocated);
			if (err < 0)
				goto out2;
		}
		ret = ext4_convert_unwritten_extents_endio(handle, inode, map,
							   ppath);
		if (ret >= 0)
			ext4_update_inode_fsync_trans(handle, inode, 1);
		else
			err = ret;
		map->m_flags |= EXT4_MAP_MAPPED;
		map->m_pblk = newblock;
		if (allocated > map->m_len)
			allocated = map->m_len;
		map->m_len = allocated;
		goto out2;
	}
	/* buffered IO case */
	/*
	 * repeat fallocate creation request
	 * we already have an unwritten extent
	 */
	if (flags & EXT4_GET_BLOCKS_UNWRIT_EXT) {
		map->m_flags |= EXT4_MAP_UNWRITTEN;
		goto map_out;
	}

	/* buffered READ or buffered write_begin() lookup */
	if ((flags & EXT4_GET_BLOCKS_CREATE) == 0) {
		/*
		 * We have blocks reserved already.  We
		 * return allocated blocks so that delalloc
		 * won't do block reservation for us.  But
		 * the buffer head will be unmapped so that
		 * a read from the block returns 0s.
		 */
		map->m_flags |= EXT4_MAP_UNWRITTEN;
		goto out1;
	}

	/* buffered write, writepage time, convert*/
	ret = ext4_ext_convert_to_initialized(handle, inode, map, ppath, flags);
	if (ret >= 0)
		ext4_update_inode_fsync_trans(handle, inode, 1);
out:
	if (ret <= 0) {
		err = ret;
		goto out2;
	} else
		allocated = ret;
	map->m_flags |= EXT4_MAP_NEW;
	if (allocated > map->m_len)
		allocated = map->m_len;
	map->m_len = allocated;

map_out:
	map->m_flags |= EXT4_MAP_MAPPED;
out1:
	if (allocated > map->m_len)
		allocated = map->m_len;
	ext4_ext_show_leaf(inode, path);
	map->m_pblk = newblock;
	map->m_len = allocated;
out2:
	return err ? err : allocated;
}

/*
 * get_implied_cluster_alloc - check to see if the requested
 * allocation (in the map structure) overlaps with a cluster already
 * allocated in an extent.
 *	@sb	The filesystem superblock structure
 *	@map	The requested lblk->pblk mapping
 *	@ex	The extent structure which might contain an implied
 *			cluster allocation
 *
 * This function is called by ext4_ext_map_blocks() after we failed to
 * find blocks that were already in the inode's extent tree.  Hence,
 * we know that the beginning of the requested region cannot overlap
 * the extent from the inode's extent tree.  There are three cases we
 * want to catch.  The first is this case:
 *
 *		 |--- cluster # N--|
 *    |--- extent ---|	|---- requested region ---|
 *			|==========|
 *
 * The second case that we need to test for is this one:
 *
 *   |--------- cluster # N ----------------|
 *	   |--- requested region --|   |------- extent ----|
 *	   |=======================|
 *
 * The third case is when the requested region lies between two extents
 * within the same cluster:
 *          |------------- cluster # N-------------|
 * |----- ex -----|                  |---- ex_right ----|
 *                  |------ requested region ------|
 *                  |================|
 *
 * In each of the above cases, we need to set the map->m_pblk and
 * map->m_len so it corresponds to the return the extent labelled as
 * "|====|" from cluster #N, since it is already in use for data in
 * cluster EXT4_B2C(sbi, map->m_lblk).	We will then return 1 to
 * signal to ext4_ext_map_blocks() that map->m_pblk should be treated
 * as a new "allocated" block region.  Otherwise, we will return 0 and
 * ext4_ext_map_blocks() will then allocate one or more new clusters
 * by calling ext4_mb_new_blocks().
 */
static int get_implied_cluster_alloc(struct super_block *sb,
				     struct ext4_map_blocks *map,
				     struct ext4_extent *ex,
				     struct ext4_ext_path *path)
{
	struct ext4_sb_info *sbi = EXT4_SB(sb);
	ext4_lblk_t c_offset = EXT4_LBLK_COFF(sbi, map->m_lblk);
	ext4_lblk_t ex_cluster_start, ex_cluster_end;
	ext4_lblk_t rr_cluster_start;
	ext4_lblk_t ee_block = le32_to_cpu(ex->ee_block);
	ext4_fsblk_t ee_start = ext4_ext_pblock(ex);
	unsigned short ee_len = ext4_ext_get_actual_len(ex);

	/* The extent passed in that we are trying to match */
	ex_cluster_start = EXT4_B2C(sbi, ee_block);
	ex_cluster_end = EXT4_B2C(sbi, ee_block + ee_len - 1);

	/* The requested region passed into ext4_map_blocks() */
	rr_cluster_start = EXT4_B2C(sbi, map->m_lblk);

	if ((rr_cluster_start == ex_cluster_end) ||
	    (rr_cluster_start == ex_cluster_start)) {
		if (rr_cluster_start == ex_cluster_end)
			ee_start += ee_len - 1;
		map->m_pblk = EXT4_PBLK_CMASK(sbi, ee_start) + c_offset;
		map->m_len = min(map->m_len,
				 (unsigned) sbi->s_cluster_ratio - c_offset);
		/*
		 * Check for and handle this case:
		 *
		 *   |--------- cluster # N-------------|
		 *		       |------- extent ----|
		 *	   |--- requested region ---|
		 *	   |===========|
		 */

		if (map->m_lblk < ee_block)
			map->m_len = min(map->m_len, ee_block - map->m_lblk);

		/*
		 * Check for the case where there is already another allocated
		 * block to the right of 'ex' but before the end of the cluster.
		 *
		 *          |------------- cluster # N-------------|
		 * |----- ex -----|                  |---- ex_right ----|
		 *                  |------ requested region ------|
		 *                  |================|
		 */
		if (map->m_lblk > ee_block) {
			ext4_lblk_t next = ext4_ext_next_allocated_block(path);
			map->m_len = min(map->m_len, next - map->m_lblk);
		}

		trace_ext4_get_implied_cluster_alloc_exit(sb, map, 1);
		return 1;
	}

	trace_ext4_get_implied_cluster_alloc_exit(sb, map, 0);
	return 0;
}


/*
 * Block allocation/map/preallocation routine for extents based files
 *
 *
 * Need to be called with
 * down_read(&EXT4_I(inode)->i_data_sem) if not allocating file system block
 * (ie, create is zero). Otherwise down_write(&EXT4_I(inode)->i_data_sem)
 *
 * return > 0, number of of blocks already mapped/allocated
 *          if create == 0 and these are pre-allocated blocks
 *          	buffer head is unmapped
 *          otherwise blocks are mapped
 *
 * return = 0, if plain look up failed (blocks have not been allocated)
 *          buffer head is unmapped
 *
 * return < 0, error case.
 */
int ext4_ext_map_blocks(handle_t *handle, struct inode *inode,
			struct ext4_map_blocks *map, int flags)
{
	struct ext4_ext_path *path = NULL;
	struct ext4_extent newex, *ex, *ex2;
	struct ext4_sb_info *sbi = EXT4_SB(inode->i_sb);
	ext4_fsblk_t newblock = 0;
	int err = 0, depth, ret;
	unsigned int allocated = 0, offset = 0;
	unsigned int allocated_clusters = 0;
	struct ext4_allocation_request ar;
	ext4_lblk_t cluster_offset;

	ext_debug("blocks %u/%u requested for inode %lu\n",
		  map->m_lblk, map->m_len, inode->i_ino);
	trace_ext4_ext_map_blocks_enter(inode, map->m_lblk, map->m_len, flags);

	/* find extent for this block */
	path = ext4_find_extent(inode, map->m_lblk, NULL, 0);
	if (IS_ERR(path)) {
		err = PTR_ERR(path);
		path = NULL;
		goto out2;
	}

	depth = ext_depth(inode);

	/*
	 * consistent leaf must not be empty;
	 * this situation is possible, though, _during_ tree modification;
	 * this is why assert can't be put in ext4_find_extent()
	 */
	if (unlikely(path[depth].p_ext == NULL && depth != 0)) {
		EXT4_ERROR_INODE(inode, "bad extent address "
				 "lblock: %lu, depth: %d pblock %lld",
				 (unsigned long) map->m_lblk, depth,
				 path[depth].p_block);
		err = -EFSCORRUPTED;
		goto out2;
	}

	ex = path[depth].p_ext;
	if (ex) {
		ext4_lblk_t ee_block = le32_to_cpu(ex->ee_block);
		ext4_fsblk_t ee_start = ext4_ext_pblock(ex);
		unsigned short ee_len;


		/*
		 * unwritten extents are treated as holes, except that
		 * we split out initialized portions during a write.
		 */
		ee_len = ext4_ext_get_actual_len(ex);

		trace_ext4_ext_show_extent(inode, ee_block, ee_start, ee_len);

		/* if found extent covers block, simply return it */
		if (in_range(map->m_lblk, ee_block, ee_len)) {
			newblock = map->m_lblk - ee_block + ee_start;
			/* number of remaining blocks in the extent */
			allocated = ee_len - (map->m_lblk - ee_block);
			ext_debug("%u fit into %u:%d -> %llu\n", map->m_lblk,
				  ee_block, ee_len, newblock);

			/*
			 * If the extent is initialized check whether the
			 * caller wants to convert it to unwritten.
			 */
			if ((!ext4_ext_is_unwritten(ex)) &&
			    (flags & EXT4_GET_BLOCKS_CONVERT_UNWRITTEN)) {
				err = convert_initialized_extent(handle,
					inode, map, &path, &allocated);
				goto out2;
			} else if (!ext4_ext_is_unwritten(ex)) {
				goto out;
			}

			ret = ext4_ext_handle_unwritten_extents(
				handle, inode, map, &path, flags,
				allocated, newblock);
			if (ret < 0)
				err = ret;
			else
				allocated = ret;
			goto out2;
		}
	}

	/*
	 * requested block isn't allocated yet;
	 * we couldn't try to create block if create flag is zero
	 */
	if ((flags & EXT4_GET_BLOCKS_CREATE) == 0) {
		ext4_lblk_t hole_start, hole_len;

		hole_start = map->m_lblk;
		hole_len = ext4_ext_determine_hole(inode, path, &hole_start);
		/*
		 * put just found gap into cache to speed up
		 * subsequent requests
		 */
		ext4_ext_put_gap_in_cache(inode, hole_start, hole_len);

		/* Update hole_len to reflect hole size after map->m_lblk */
		if (hole_start != map->m_lblk)
			hole_len -= map->m_lblk - hole_start;
		map->m_pblk = 0;
		map->m_len = min_t(unsigned int, map->m_len, hole_len);

		goto out2;
	}

	/*
	 * Okay, we need to do block allocation.
	 */
	newex.ee_block = cpu_to_le32(map->m_lblk);
	cluster_offset = EXT4_LBLK_COFF(sbi, map->m_lblk);

	/*
	 * If we are doing bigalloc, check to see if the extent returned
	 * by ext4_find_extent() implies a cluster we can use.
	 */
	if (cluster_offset && ex &&
	    get_implied_cluster_alloc(inode->i_sb, map, ex, path)) {
		ar.len = allocated = map->m_len;
		newblock = map->m_pblk;
		goto got_allocated_blocks;
	}

	/* find neighbour allocated blocks */
	ar.lleft = map->m_lblk;
	err = ext4_ext_search_left(inode, path, &ar.lleft, &ar.pleft);
	if (err)
		goto out2;
	ar.lright = map->m_lblk;
	ex2 = NULL;
	err = ext4_ext_search_right(inode, path, &ar.lright, &ar.pright, &ex2);
	if (err)
		goto out2;

	/* Check if the extent after searching to the right implies a
	 * cluster we can use. */
	if ((sbi->s_cluster_ratio > 1) && ex2 &&
	    get_implied_cluster_alloc(inode->i_sb, map, ex2, path)) {
		ar.len = allocated = map->m_len;
		newblock = map->m_pblk;
		goto got_allocated_blocks;
	}

	/*
	 * See if request is beyond maximum number of blocks we can have in
	 * a single extent. For an initialized extent this limit is
	 * EXT_INIT_MAX_LEN and for an unwritten extent this limit is
	 * EXT_UNWRITTEN_MAX_LEN.
	 */
	if (map->m_len > EXT_INIT_MAX_LEN &&
	    !(flags & EXT4_GET_BLOCKS_UNWRIT_EXT))
		map->m_len = EXT_INIT_MAX_LEN;
	else if (map->m_len > EXT_UNWRITTEN_MAX_LEN &&
		 (flags & EXT4_GET_BLOCKS_UNWRIT_EXT))
		map->m_len = EXT_UNWRITTEN_MAX_LEN;

	/* Check if we can really insert (m_lblk)::(m_lblk + m_len) extent */
	newex.ee_len = cpu_to_le16(map->m_len);
	err = ext4_ext_check_overlap(sbi, inode, &newex, path);
	if (err)
		allocated = ext4_ext_get_actual_len(&newex);
	else
		allocated = map->m_len;

	/* allocate new block */
	ar.inode = inode;
	ar.goal = ext4_ext_find_goal(inode, path, map->m_lblk);
	ar.logical = map->m_lblk;
	/*
	 * We calculate the offset from the beginning of the cluster
	 * for the logical block number, since when we allocate a
	 * physical cluster, the physical block should start at the
	 * same offset from the beginning of the cluster.  This is
	 * needed so that future calls to get_implied_cluster_alloc()
	 * work correctly.
	 */
	offset = EXT4_LBLK_COFF(sbi, map->m_lblk);
	ar.len = EXT4_NUM_B2C(sbi, offset+allocated);
	ar.goal -= offset;
	ar.logical -= offset;
	if (S_ISREG(inode->i_mode))
		ar.flags = EXT4_MB_HINT_DATA;
	else
		/* disable in-core preallocation for non-regular files */
		ar.flags = 0;
	if (flags & EXT4_GET_BLOCKS_NO_NORMALIZE)
		ar.flags |= EXT4_MB_HINT_NOPREALLOC;
	if (flags & EXT4_GET_BLOCKS_DELALLOC_RESERVE)
		ar.flags |= EXT4_MB_DELALLOC_RESERVED;
	if (flags & EXT4_GET_BLOCKS_METADATA_NOFAIL)
		ar.flags |= EXT4_MB_USE_RESERVED;
	newblock = ext4_mb_new_blocks(handle, &ar, &err);
	if (!newblock)
		goto out2;
	ext_debug("allocate new block: goal %llu, found %llu/%u\n",
		  ar.goal, newblock, allocated);
	allocated_clusters = ar.len;
	ar.len = EXT4_C2B(sbi, ar.len) - offset;
	if (ar.len > allocated)
		ar.len = allocated;

got_allocated_blocks:
	/* try to insert new extent into found leaf and return */
	ext4_ext_store_pblock(&newex, newblock + offset);
	newex.ee_len = cpu_to_le16(ar.len);
	/* Mark unwritten */
	if (flags & EXT4_GET_BLOCKS_UNWRIT_EXT) {
		ext4_ext_mark_unwritten(&newex);
		map->m_flags |= EXT4_MAP_UNWRITTEN;
	}

	err = ext4_ext_insert_extent(handle, inode, &path, &newex, flags);
	if (err) {
		if (allocated_clusters) {
			int fb_flags = 0;

			/*
			 * free data blocks we just allocated.
			 * not a good idea to call discard here directly,
			 * but otherwise we'd need to call it every free().
			 */
			ext4_discard_preallocations(inode);
			if (flags & EXT4_GET_BLOCKS_DELALLOC_RESERVE)
				fb_flags = EXT4_FREE_BLOCKS_NO_QUOT_UPDATE;
			ext4_free_blocks(handle, inode, NULL, newblock,
					 EXT4_C2B(sbi, allocated_clusters),
					 fb_flags);
		}
		goto out2;
	}

	/* previous routine could use block we allocated */
	newblock = ext4_ext_pblock(&newex);
	allocated = ext4_ext_get_actual_len(&newex);
	if (allocated > map->m_len)
		allocated = map->m_len;
	map->m_flags |= EXT4_MAP_NEW;

	/*
	 * Reduce the reserved cluster count to reflect successful deferred
	 * allocation of delayed allocated clusters or direct allocation of
	 * clusters discovered to be delayed allocated.  Once allocated, a
	 * cluster is not included in the reserved count.
	 */
	if (test_opt(inode->i_sb, DELALLOC) && allocated_clusters) {
		if (flags & EXT4_GET_BLOCKS_DELALLOC_RESERVE) {
			/*
			 * When allocating delayed allocated clusters, simply
			 * reduce the reserved cluster count and claim quota
			 */
			ext4_da_update_reserve_space(inode, allocated_clusters,
							1);
		} else {
			ext4_lblk_t lblk, len;
			unsigned int n;

			/*
			 * When allocating non-delayed allocated clusters
			 * (from fallocate, filemap, DIO, or clusters
			 * allocated when delalloc has been disabled by
			 * ext4_nonda_switch), reduce the reserved cluster
			 * count by the number of allocated clusters that
			 * have previously been delayed allocated.  Quota
			 * has been claimed by ext4_mb_new_blocks() above,
			 * so release the quota reservations made for any
			 * previously delayed allocated clusters.
			 */
			lblk = EXT4_LBLK_CMASK(sbi, map->m_lblk);
			len = allocated_clusters << sbi->s_cluster_bits;
			n = ext4_es_delayed_clu(inode, lblk, len);
			if (n > 0)
				ext4_da_update_reserve_space(inode, (int) n, 0);
		}
	}

	/*
	 * Cache the extent and update transaction to commit on fdatasync only
	 * when it is _not_ an unwritten extent.
	 */
	if ((flags & EXT4_GET_BLOCKS_UNWRIT_EXT) == 0)
		ext4_update_inode_fsync_trans(handle, inode, 1);
	else
		ext4_update_inode_fsync_trans(handle, inode, 0);
out:
	if (allocated > map->m_len)
		allocated = map->m_len;
	ext4_ext_show_leaf(inode, path);
	map->m_flags |= EXT4_MAP_MAPPED;
	map->m_pblk = newblock;
	map->m_len = allocated;
out2:
	ext4_ext_drop_refs(path);
	kfree(path);

	trace_ext4_ext_map_blocks_exit(inode, flags, map,
				       err ? err : allocated);
	return err ? err : allocated;
}

int ext4_ext_truncate(handle_t *handle, struct inode *inode)
{
	struct super_block *sb = inode->i_sb;
	ext4_lblk_t last_block;
	int err = 0;

	/*
	 * TODO: optimization is possible here.
	 * Probably we need not scan at all,
	 * because page truncation is enough.
	 */

	/* we have to know where to truncate from in crash case */
	EXT4_I(inode)->i_disksize = inode->i_size;
	err = ext4_mark_inode_dirty(handle, inode);
	if (err)
		return err;

	last_block = (inode->i_size + sb->s_blocksize - 1)
			>> EXT4_BLOCK_SIZE_BITS(sb);
retry:
	err = ext4_es_remove_extent(inode, last_block,
				    EXT_MAX_BLOCKS - last_block);
	if (err == -ENOMEM) {
		cond_resched();
		congestion_wait(BLK_RW_ASYNC, HZ/50);
		goto retry;
	}
	if (err)
		return err;
	return ext4_ext_remove_space(inode, last_block, EXT_MAX_BLOCKS - 1);
}

static int ext4_alloc_file_blocks(struct file *file, ext4_lblk_t offset,
				  ext4_lblk_t len, loff_t new_size,
				  int flags)
{
	struct inode *inode = file_inode(file);
	handle_t *handle;
	int ret = 0;
	int ret2 = 0;
	int retries = 0;
	int depth = 0;
	struct ext4_map_blocks map;
	unsigned int credits;
	loff_t epos;

	BUG_ON(!ext4_test_inode_flag(inode, EXT4_INODE_EXTENTS));
	map.m_lblk = offset;
	map.m_len = len;
	/*
	 * Don't normalize the request if it can fit in one extent so
	 * that it doesn't get unnecessarily split into multiple
	 * extents.
	 */
	if (len <= EXT_UNWRITTEN_MAX_LEN)
		flags |= EXT4_GET_BLOCKS_NO_NORMALIZE;

	/*
	 * credits to insert 1 extent into extent tree
	 */
	credits = ext4_chunk_trans_blocks(inode, len);
	depth = ext_depth(inode);

retry:
	while (ret >= 0 && len) {
		/*
		 * Recalculate credits when extent tree depth changes.
		 */
		if (depth != ext_depth(inode)) {
			credits = ext4_chunk_trans_blocks(inode, len);
			depth = ext_depth(inode);
		}

		handle = ext4_journal_start(inode, EXT4_HT_MAP_BLOCKS,
					    credits);
		if (IS_ERR(handle)) {
			ret = PTR_ERR(handle);
			break;
		}
		ret = ext4_map_blocks(handle, inode, &map, flags);
		if (ret <= 0) {
			ext4_debug("inode #%lu: block %u: len %u: "
				   "ext4_ext_map_blocks returned %d",
				   inode->i_ino, map.m_lblk,
				   map.m_len, ret);
			ext4_mark_inode_dirty(handle, inode);
			ret2 = ext4_journal_stop(handle);
			break;
		}
		map.m_lblk += ret;
		map.m_len = len = len - ret;
		epos = (loff_t)map.m_lblk << inode->i_blkbits;
		inode->i_ctime = current_time(inode);
		if (new_size) {
			if (epos > new_size)
				epos = new_size;
			if (ext4_update_inode_size(inode, epos) & 0x1)
				inode->i_mtime = inode->i_ctime;
		}
		ext4_mark_inode_dirty(handle, inode);
		ext4_update_inode_fsync_trans(handle, inode, 1);
		ret2 = ext4_journal_stop(handle);
		if (ret2)
			break;
	}
	if (ret == -ENOSPC &&
			ext4_should_retry_alloc(inode->i_sb, &retries)) {
		ret = 0;
		goto retry;
	}

	return ret > 0 ? ret2 : ret;
}

static int ext4_collapse_range(struct inode *inode, loff_t offset, loff_t len);

static int ext4_insert_range(struct inode *inode, loff_t offset, loff_t len);

static long ext4_zero_range(struct file *file, loff_t offset,
			    loff_t len, int mode)
{
	struct inode *inode = file_inode(file);
	handle_t *handle = NULL;
	unsigned int max_blocks;
	loff_t new_size = 0;
	int ret = 0;
	int flags;
	int credits;
	int partial_begin, partial_end;
	loff_t start, end;
	ext4_lblk_t lblk;
	unsigned int blkbits = inode->i_blkbits;

	trace_ext4_zero_range(inode, offset, len, mode);

	/* Call ext4_force_commit to flush all data in case of data=journal. */
	if (ext4_should_journal_data(inode)) {
		ret = ext4_force_commit(inode->i_sb);
		if (ret)
			return ret;
	}

	/*
	 * Round up offset. This is not fallocate, we neet to zero out
	 * blocks, so convert interior block aligned part of the range to
	 * unwritten and possibly manually zero out unaligned parts of the
	 * range.
	 */
	start = round_up(offset, 1 << blkbits);
	end = round_down((offset + len), 1 << blkbits);

	if (start < offset || end > offset + len)
		return -EINVAL;
	partial_begin = offset & ((1 << blkbits) - 1);
	partial_end = (offset + len) & ((1 << blkbits) - 1);

	lblk = start >> blkbits;
	max_blocks = (end >> blkbits);
	if (max_blocks < lblk)
		max_blocks = 0;
	else
		max_blocks -= lblk;

	inode_lock(inode);

	/*
	 * Indirect files do not support unwritten extnets
	 */
	if (!(ext4_test_inode_flag(inode, EXT4_INODE_EXTENTS))) {
		ret = -EOPNOTSUPP;
		goto out_mutex;
	}

	if (!(mode & FALLOC_FL_KEEP_SIZE) &&
	    (offset + len > inode->i_size ||
	     offset + len > EXT4_I(inode)->i_disksize)) {
		new_size = offset + len;
		ret = inode_newsize_ok(inode, new_size);
		if (ret)
			goto out_mutex;
	}

	flags = EXT4_GET_BLOCKS_CREATE_UNWRIT_EXT;
	if (mode & FALLOC_FL_KEEP_SIZE)
		flags |= EXT4_GET_BLOCKS_KEEP_SIZE;

	/* Wait all existing dio workers, newcomers will block on i_mutex */
	inode_dio_wait(inode);

	/* Preallocate the range including the unaligned edges */
	if (partial_begin || partial_end) {
		ret = ext4_alloc_file_blocks(file,
				round_down(offset, 1 << blkbits) >> blkbits,
				(round_up((offset + len), 1 << blkbits) -
				 round_down(offset, 1 << blkbits)) >> blkbits,
				new_size, flags);
		if (ret)
			goto out_mutex;

	}

	/* Zero range excluding the unaligned edges */
	if (max_blocks > 0) {
		flags |= (EXT4_GET_BLOCKS_CONVERT_UNWRITTEN |
			  EXT4_EX_NOCACHE);

		/*
		 * Prevent page faults from reinstantiating pages we have
		 * released from page cache.
		 */
		down_write(&EXT4_I(inode)->i_mmap_sem);

		ret = ext4_break_layouts(inode);
		if (ret) {
			up_write(&EXT4_I(inode)->i_mmap_sem);
			goto out_mutex;
		}

		ret = ext4_update_disksize_before_punch(inode, offset, len);
		if (ret) {
			up_write(&EXT4_I(inode)->i_mmap_sem);
			goto out_mutex;
		}
		/* Now release the pages and zero block aligned part of pages */
		truncate_pagecache_range(inode, start, end - 1);
		inode->i_mtime = inode->i_ctime = current_time(inode);

		ret = ext4_alloc_file_blocks(file, lblk, max_blocks, new_size,
					     flags);
		up_write(&EXT4_I(inode)->i_mmap_sem);
		if (ret)
			goto out_mutex;
	}
	if (!partial_begin && !partial_end)
		goto out_mutex;

	/*
	 * In worst case we have to writeout two nonadjacent unwritten
	 * blocks and update the inode
	 */
	credits = (2 * ext4_ext_index_trans_blocks(inode, 2)) + 1;
	if (ext4_should_journal_data(inode))
		credits += 2;
	handle = ext4_journal_start(inode, EXT4_HT_MISC, credits);
	if (IS_ERR(handle)) {
		ret = PTR_ERR(handle);
		ext4_std_error(inode->i_sb, ret);
		goto out_mutex;
	}

	inode->i_mtime = inode->i_ctime = current_time(inode);
	if (new_size)
		ext4_update_inode_size(inode, new_size);
	ext4_mark_inode_dirty(handle, inode);

	/* Zero out partial block at the edges of the range */
	ret = ext4_zero_partial_blocks(handle, inode, offset, len);
	if (ret >= 0)
		ext4_update_inode_fsync_trans(handle, inode, 1);

	if (file->f_flags & O_SYNC)
		ext4_handle_sync(handle);

	ext4_journal_stop(handle);
out_mutex:
	inode_unlock(inode);
	return ret;
}

/*
 * preallocate space for a file. This implements ext4's fallocate file
 * operation, which gets called from sys_fallocate system call.
 * For block-mapped files, posix_fallocate should fall back to the method
 * of writing zeroes to the required new blocks (the same behavior which is
 * expected for file systems which do not support fallocate() system call).
 */
long ext4_fallocate(struct file *file, int mode, loff_t offset, loff_t len)
{
	struct inode *inode = file_inode(file);
	loff_t new_size = 0;
	unsigned int max_blocks;
	int ret = 0;
	int flags;
	ext4_lblk_t lblk;
	unsigned int blkbits = inode->i_blkbits;

	/*
	 * Encrypted inodes can't handle collapse range or insert
	 * range since we would need to re-encrypt blocks with a
	 * different IV or XTS tweak (which are based on the logical
	 * block number).
	 */
	if (IS_ENCRYPTED(inode) &&
	    (mode & (FALLOC_FL_COLLAPSE_RANGE | FALLOC_FL_INSERT_RANGE)))
		return -EOPNOTSUPP;

	/* Return error if mode is not supported */
	if (mode & ~(FALLOC_FL_KEEP_SIZE | FALLOC_FL_PUNCH_HOLE |
		     FALLOC_FL_COLLAPSE_RANGE | FALLOC_FL_ZERO_RANGE |
		     FALLOC_FL_INSERT_RANGE))
		return -EOPNOTSUPP;

	if (mode & FALLOC_FL_PUNCH_HOLE)
		return ext4_punch_hole(inode, offset, len);

	ret = ext4_convert_inline_data(inode);
	if (ret)
		return ret;

	if (mode & FALLOC_FL_COLLAPSE_RANGE)
		return ext4_collapse_range(inode, offset, len);

	if (mode & FALLOC_FL_INSERT_RANGE)
		return ext4_insert_range(inode, offset, len);

	if (mode & FALLOC_FL_ZERO_RANGE)
		return ext4_zero_range(file, offset, len, mode);

	trace_ext4_fallocate_enter(inode, offset, len, mode);
	lblk = offset >> blkbits;

	max_blocks = EXT4_MAX_BLOCKS(len, offset, blkbits);
	flags = EXT4_GET_BLOCKS_CREATE_UNWRIT_EXT;
	if (mode & FALLOC_FL_KEEP_SIZE)
		flags |= EXT4_GET_BLOCKS_KEEP_SIZE;

	inode_lock(inode);

	/*
	 * We only support preallocation for extent-based files only
	 */
	if (!(ext4_test_inode_flag(inode, EXT4_INODE_EXTENTS))) {
		ret = -EOPNOTSUPP;
		goto out;
	}

	if (!(mode & FALLOC_FL_KEEP_SIZE) &&
	    (offset + len > inode->i_size ||
	     offset + len > EXT4_I(inode)->i_disksize)) {
		new_size = offset + len;
		ret = inode_newsize_ok(inode, new_size);
		if (ret)
			goto out;
	}

	/* Wait all existing dio workers, newcomers will block on i_mutex */
	inode_dio_wait(inode);

	ret = ext4_alloc_file_blocks(file, lblk, max_blocks, new_size, flags);
	if (ret)
		goto out;

	if (file->f_flags & O_SYNC && EXT4_SB(inode->i_sb)->s_journal) {
		ret = jbd2_complete_transaction(EXT4_SB(inode->i_sb)->s_journal,
						EXT4_I(inode)->i_sync_tid);
	}
out:
	inode_unlock(inode);
	trace_ext4_fallocate_exit(inode, offset, max_blocks, ret);
	return ret;
}

/*
 * This function convert a range of blocks to written extents
 * The caller of this function will pass the start offset and the size.
 * all unwritten extents within this range will be converted to
 * written extents.
 *
 * This function is called from the direct IO end io call back
 * function, to convert the fallocated extents after IO is completed.
 * Returns 0 on success.
 */
int ext4_convert_unwritten_extents(handle_t *handle, struct inode *inode,
				   loff_t offset, ssize_t len)
{
	unsigned int max_blocks;
	int ret = 0;
	int ret2 = 0;
	struct ext4_map_blocks map;
	unsigned int blkbits = inode->i_blkbits;
	unsigned int credits = 0;

	map.m_lblk = offset >> blkbits;
	max_blocks = EXT4_MAX_BLOCKS(len, offset, blkbits);

	if (!handle) {
		/*
		 * credits to insert 1 extent into extent tree
		 */
		credits = ext4_chunk_trans_blocks(inode, max_blocks);
	}
	while (ret >= 0 && ret < max_blocks) {
		map.m_lblk += ret;
		map.m_len = (max_blocks -= ret);
		if (credits) {
			handle = ext4_journal_start(inode, EXT4_HT_MAP_BLOCKS,
						    credits);
			if (IS_ERR(handle)) {
				ret = PTR_ERR(handle);
				break;
			}
		}
		ret = ext4_map_blocks(handle, inode, &map,
				      EXT4_GET_BLOCKS_IO_CONVERT_EXT);
		if (ret <= 0)
			ext4_warning(inode->i_sb,
				     "inode #%lu: block %u: len %u: "
				     "ext4_ext_map_blocks returned %d",
				     inode->i_ino, map.m_lblk,
				     map.m_len, ret);
		ext4_mark_inode_dirty(handle, inode);
		if (credits)
			ret2 = ext4_journal_stop(handle);
		if (ret <= 0 || ret2)
			break;
	}
	return ret > 0 ? ret2 : ret;
}

int ext4_convert_unwritten_io_end_vec(handle_t *handle, ext4_io_end_t *io_end)
{
	int ret, err = 0;
	struct ext4_io_end_vec *io_end_vec;

	/*
	 * This is somewhat ugly but the idea is clear: When transaction is
	 * reserved, everything goes into it. Otherwise we rather start several
	 * smaller transactions for conversion of each extent separately.
	 */
	if (handle) {
		handle = ext4_journal_start_reserved(handle,
						     EXT4_HT_EXT_CONVERT);
		if (IS_ERR(handle))
			return PTR_ERR(handle);
	}

	list_for_each_entry(io_end_vec, &io_end->list_vec, list) {
		ret = ext4_convert_unwritten_extents(handle, io_end->inode,
						     io_end_vec->offset,
						     io_end_vec->size);
		if (ret)
			break;
	}

	if (handle)
		err = ext4_journal_stop(handle);

	return ret < 0 ? ret : err;
}

static int ext4_iomap_xattr_fiemap(struct inode *inode, struct iomap *iomap)
{
	__u64 physical = 0;
	__u64 length = 0;
	int blockbits = inode->i_sb->s_blocksize_bits;
	int error = 0;
	u16 iomap_type;

	/* in-inode? */
	if (ext4_test_inode_state(inode, EXT4_STATE_XATTR)) {
		struct ext4_iloc iloc;
		int offset;	/* offset of xattr in inode */

		error = ext4_get_inode_loc(inode, &iloc);
		if (error)
			return error;
		physical = (__u64)iloc.bh->b_blocknr << blockbits;
		offset = EXT4_GOOD_OLD_INODE_SIZE +
				EXT4_I(inode)->i_extra_isize;
		physical += offset;
		length = EXT4_SB(inode->i_sb)->s_inode_size - offset;
		brelse(iloc.bh);
		iomap_type = IOMAP_INLINE;
	} else if (EXT4_I(inode)->i_file_acl) { /* external block */
		physical = (__u64)EXT4_I(inode)->i_file_acl << blockbits;
		length = inode->i_sb->s_blocksize;
		iomap_type = IOMAP_MAPPED;
	} else {
		/* no in-inode or external block for xattr, so return -ENOENT */
		error = -ENOENT;
		goto out;
	}

	iomap->addr = physical;
	iomap->offset = 0;
	iomap->length = length;
	iomap->type = iomap_type;
	iomap->flags = 0;
out:
	return error;
}

static int ext4_iomap_xattr_begin(struct inode *inode, loff_t offset,
				  loff_t length, unsigned flags,
				  struct iomap *iomap, struct iomap *srcmap)
{
	int error;

	error = ext4_iomap_xattr_fiemap(inode, iomap);
	if (error == 0 && (offset >= iomap->length))
		error = -ENOENT;
	return error;
}
<<<<<<< HEAD

static const struct iomap_ops ext4_iomap_xattr_ops = {
	.iomap_begin		= ext4_iomap_xattr_begin,
};

=======

static const struct iomap_ops ext4_iomap_xattr_ops = {
	.iomap_begin		= ext4_iomap_xattr_begin,
};

static int ext4_fiemap_check_ranges(struct inode *inode, u64 start, u64 *len)
{
	u64 maxbytes;

	if (ext4_test_inode_flag(inode, EXT4_INODE_EXTENTS))
		maxbytes = inode->i_sb->s_maxbytes;
	else
		maxbytes = EXT4_SB(inode->i_sb)->s_bitmap_maxbytes;

	if (*len == 0)
		return -EINVAL;
	if (start > maxbytes)
		return -EFBIG;

	/*
	 * Shrink request scope to what the fs can actually handle.
	 */
	if (*len > maxbytes || (maxbytes - *len) < start)
		*len = maxbytes - start;
	return 0;
}

>>>>>>> 358c7c61
static int _ext4_fiemap(struct inode *inode, struct fiemap_extent_info *fieinfo,
			__u64 start, __u64 len, bool from_es_cache)
{
	ext4_lblk_t start_blk;
	u32 ext4_fiemap_flags = FIEMAP_FLAG_SYNC | FIEMAP_FLAG_XATTR;
	int error = 0;

	if (fieinfo->fi_flags & FIEMAP_FLAG_CACHE) {
		error = ext4_ext_precache(inode);
		if (error)
			return error;
		fieinfo->fi_flags &= ~FIEMAP_FLAG_CACHE;
	}

	if (from_es_cache)
		ext4_fiemap_flags &= FIEMAP_FLAG_XATTR;

	if (fiemap_check_flags(fieinfo, ext4_fiemap_flags))
		return -EBADR;

	/*
	 * For bitmap files the maximum size limit could be smaller than
	 * s_maxbytes, so check len here manually instead of just relying on the
	 * generic check.
	 */
	error = ext4_fiemap_check_ranges(inode, start, &len);
	if (error)
		return error;

	if (fieinfo->fi_flags & FIEMAP_FLAG_XATTR) {
		fieinfo->fi_flags &= ~FIEMAP_FLAG_XATTR;
		error = iomap_fiemap(inode, fieinfo, start, len,
				     &ext4_iomap_xattr_ops);
	} else if (!from_es_cache) {
		error = iomap_fiemap(inode, fieinfo, start, len,
				     &ext4_iomap_report_ops);
	} else {
		ext4_lblk_t len_blks;
		__u64 last_blk;

		start_blk = start >> inode->i_sb->s_blocksize_bits;
		last_blk = (start + len - 1) >> inode->i_sb->s_blocksize_bits;
		if (last_blk >= EXT_MAX_BLOCKS)
			last_blk = EXT_MAX_BLOCKS-1;
		len_blks = ((ext4_lblk_t) last_blk) - start_blk + 1;

		/*
		 * Walk the extent tree gathering extent information
		 * and pushing extents back to the user.
		 */
		error = ext4_fill_es_cache_info(inode, start_blk, len_blks,
						fieinfo);
	}
	return error;
}

int ext4_fiemap(struct inode *inode, struct fiemap_extent_info *fieinfo,
		__u64 start, __u64 len)
{
	return _ext4_fiemap(inode, fieinfo, start, len, false);
}

int ext4_get_es_cache(struct inode *inode, struct fiemap_extent_info *fieinfo,
		      __u64 start, __u64 len)
{
	if (ext4_has_inline_data(inode)) {
		int has_inline;

		down_read(&EXT4_I(inode)->xattr_sem);
		has_inline = ext4_has_inline_data(inode);
		up_read(&EXT4_I(inode)->xattr_sem);
		if (has_inline)
			return 0;
	}

	return _ext4_fiemap(inode, fieinfo, start, len, true);
}


/*
 * ext4_access_path:
 * Function to access the path buffer for marking it dirty.
 * It also checks if there are sufficient credits left in the journal handle
 * to update path.
 */
static int
ext4_access_path(handle_t *handle, struct inode *inode,
		struct ext4_ext_path *path)
{
	int credits, err;

	if (!ext4_handle_valid(handle))
		return 0;

	/*
	 * Check if need to extend journal credits
	 * 3 for leaf, sb, and inode plus 2 (bmap and group
	 * descriptor) for each block group; assume two block
	 * groups
	 */
	credits = ext4_writepage_trans_blocks(inode);
	err = ext4_datasem_ensure_credits(handle, inode, 7, credits, 0);
	if (err < 0)
		return err;

	err = ext4_ext_get_access(handle, inode, path);
	return err;
}

/*
 * ext4_ext_shift_path_extents:
 * Shift the extents of a path structure lying between path[depth].p_ext
 * and EXT_LAST_EXTENT(path[depth].p_hdr), by @shift blocks. @SHIFT tells
 * if it is right shift or left shift operation.
 */
static int
ext4_ext_shift_path_extents(struct ext4_ext_path *path, ext4_lblk_t shift,
			    struct inode *inode, handle_t *handle,
			    enum SHIFT_DIRECTION SHIFT)
{
	int depth, err = 0;
	struct ext4_extent *ex_start, *ex_last;
	bool update = false;
	depth = path->p_depth;

	while (depth >= 0) {
		if (depth == path->p_depth) {
			ex_start = path[depth].p_ext;
			if (!ex_start)
				return -EFSCORRUPTED;

			ex_last = EXT_LAST_EXTENT(path[depth].p_hdr);

			err = ext4_access_path(handle, inode, path + depth);
			if (err)
				goto out;

			if (ex_start == EXT_FIRST_EXTENT(path[depth].p_hdr))
				update = true;

			while (ex_start <= ex_last) {
				if (SHIFT == SHIFT_LEFT) {
					le32_add_cpu(&ex_start->ee_block,
						-shift);
					/* Try to merge to the left. */
					if ((ex_start >
					    EXT_FIRST_EXTENT(path[depth].p_hdr))
					    &&
					    ext4_ext_try_to_merge_right(inode,
					    path, ex_start - 1))
						ex_last--;
					else
						ex_start++;
				} else {
					le32_add_cpu(&ex_last->ee_block, shift);
					ext4_ext_try_to_merge_right(inode, path,
						ex_last);
					ex_last--;
				}
			}
			err = ext4_ext_dirty(handle, inode, path + depth);
			if (err)
				goto out;

			if (--depth < 0 || !update)
				break;
		}

		/* Update index too */
		err = ext4_access_path(handle, inode, path + depth);
		if (err)
			goto out;

		if (SHIFT == SHIFT_LEFT)
			le32_add_cpu(&path[depth].p_idx->ei_block, -shift);
		else
			le32_add_cpu(&path[depth].p_idx->ei_block, shift);
		err = ext4_ext_dirty(handle, inode, path + depth);
		if (err)
			goto out;

		/* we are done if current index is not a starting index */
		if (path[depth].p_idx != EXT_FIRST_INDEX(path[depth].p_hdr))
			break;

		depth--;
	}

out:
	return err;
}

/*
 * ext4_ext_shift_extents:
 * All the extents which lies in the range from @start to the last allocated
 * block for the @inode are shifted either towards left or right (depending
 * upon @SHIFT) by @shift blocks.
 * On success, 0 is returned, error otherwise.
 */
static int
ext4_ext_shift_extents(struct inode *inode, handle_t *handle,
		       ext4_lblk_t start, ext4_lblk_t shift,
		       enum SHIFT_DIRECTION SHIFT)
{
	struct ext4_ext_path *path;
	int ret = 0, depth;
	struct ext4_extent *extent;
	ext4_lblk_t stop, *iterator, ex_start, ex_end;

	/* Let path point to the last extent */
	path = ext4_find_extent(inode, EXT_MAX_BLOCKS - 1, NULL,
				EXT4_EX_NOCACHE);
	if (IS_ERR(path))
		return PTR_ERR(path);

	depth = path->p_depth;
	extent = path[depth].p_ext;
	if (!extent)
		goto out;

	stop = le32_to_cpu(extent->ee_block);

       /*
	* For left shifts, make sure the hole on the left is big enough to
	* accommodate the shift.  For right shifts, make sure the last extent
	* won't be shifted beyond EXT_MAX_BLOCKS.
	*/
	if (SHIFT == SHIFT_LEFT) {
		path = ext4_find_extent(inode, start - 1, &path,
					EXT4_EX_NOCACHE);
		if (IS_ERR(path))
			return PTR_ERR(path);
		depth = path->p_depth;
		extent =  path[depth].p_ext;
		if (extent) {
			ex_start = le32_to_cpu(extent->ee_block);
			ex_end = le32_to_cpu(extent->ee_block) +
				ext4_ext_get_actual_len(extent);
		} else {
			ex_start = 0;
			ex_end = 0;
		}

		if ((start == ex_start && shift > ex_start) ||
		    (shift > start - ex_end)) {
			ret = -EINVAL;
			goto out;
		}
	} else {
		if (shift > EXT_MAX_BLOCKS -
		    (stop + ext4_ext_get_actual_len(extent))) {
			ret = -EINVAL;
			goto out;
		}
	}

	/*
	 * In case of left shift, iterator points to start and it is increased
	 * till we reach stop. In case of right shift, iterator points to stop
	 * and it is decreased till we reach start.
	 */
	if (SHIFT == SHIFT_LEFT)
		iterator = &start;
	else
		iterator = &stop;

	/*
	 * Its safe to start updating extents.  Start and stop are unsigned, so
	 * in case of right shift if extent with 0 block is reached, iterator
	 * becomes NULL to indicate the end of the loop.
	 */
	while (iterator && start <= stop) {
		path = ext4_find_extent(inode, *iterator, &path,
					EXT4_EX_NOCACHE);
		if (IS_ERR(path))
			return PTR_ERR(path);
		depth = path->p_depth;
		extent = path[depth].p_ext;
		if (!extent) {
			EXT4_ERROR_INODE(inode, "unexpected hole at %lu",
					 (unsigned long) *iterator);
			return -EFSCORRUPTED;
		}
		if (SHIFT == SHIFT_LEFT && *iterator >
		    le32_to_cpu(extent->ee_block)) {
			/* Hole, move to the next extent */
			if (extent < EXT_LAST_EXTENT(path[depth].p_hdr)) {
				path[depth].p_ext++;
			} else {
				*iterator = ext4_ext_next_allocated_block(path);
				continue;
			}
		}

		if (SHIFT == SHIFT_LEFT) {
			extent = EXT_LAST_EXTENT(path[depth].p_hdr);
			*iterator = le32_to_cpu(extent->ee_block) +
					ext4_ext_get_actual_len(extent);
		} else {
			extent = EXT_FIRST_EXTENT(path[depth].p_hdr);
			if (le32_to_cpu(extent->ee_block) > 0)
				*iterator = le32_to_cpu(extent->ee_block) - 1;
			else
				/* Beginning is reached, end of the loop */
				iterator = NULL;
			/* Update path extent in case we need to stop */
			while (le32_to_cpu(extent->ee_block) < start)
				extent++;
			path[depth].p_ext = extent;
		}
		ret = ext4_ext_shift_path_extents(path, shift, inode,
				handle, SHIFT);
		if (ret)
			break;
	}
out:
	ext4_ext_drop_refs(path);
	kfree(path);
	return ret;
}

/*
 * ext4_collapse_range:
 * This implements the fallocate's collapse range functionality for ext4
 * Returns: 0 and non-zero on error.
 */
static int ext4_collapse_range(struct inode *inode, loff_t offset, loff_t len)
{
	struct super_block *sb = inode->i_sb;
	ext4_lblk_t punch_start, punch_stop;
	handle_t *handle;
	unsigned int credits;
	loff_t new_size, ioffset;
	int ret;

	/*
	 * We need to test this early because xfstests assumes that a
	 * collapse range of (0, 1) will return EOPNOTSUPP if the file
	 * system does not support collapse range.
	 */
	if (!ext4_test_inode_flag(inode, EXT4_INODE_EXTENTS))
		return -EOPNOTSUPP;

	/* Collapse range works only on fs cluster size aligned regions. */
	if (!IS_ALIGNED(offset | len, EXT4_CLUSTER_SIZE(sb)))
		return -EINVAL;

	trace_ext4_collapse_range(inode, offset, len);

	punch_start = offset >> EXT4_BLOCK_SIZE_BITS(sb);
	punch_stop = (offset + len) >> EXT4_BLOCK_SIZE_BITS(sb);

	/* Call ext4_force_commit to flush all data in case of data=journal. */
	if (ext4_should_journal_data(inode)) {
		ret = ext4_force_commit(inode->i_sb);
		if (ret)
			return ret;
	}

	inode_lock(inode);
	/*
	 * There is no need to overlap collapse range with EOF, in which case
	 * it is effectively a truncate operation
	 */
	if (offset + len >= inode->i_size) {
		ret = -EINVAL;
		goto out_mutex;
	}

	/* Currently just for extent based files */
	if (!ext4_test_inode_flag(inode, EXT4_INODE_EXTENTS)) {
		ret = -EOPNOTSUPP;
		goto out_mutex;
	}

	/* Wait for existing dio to complete */
	inode_dio_wait(inode);

	/*
	 * Prevent page faults from reinstantiating pages we have released from
	 * page cache.
	 */
	down_write(&EXT4_I(inode)->i_mmap_sem);

	ret = ext4_break_layouts(inode);
	if (ret)
		goto out_mmap;

	/*
	 * Need to round down offset to be aligned with page size boundary
	 * for page size > block size.
	 */
	ioffset = round_down(offset, PAGE_SIZE);
	/*
	 * Write tail of the last page before removed range since it will get
	 * removed from the page cache below.
	 */
	ret = filemap_write_and_wait_range(inode->i_mapping, ioffset, offset);
	if (ret)
		goto out_mmap;
	/*
	 * Write data that will be shifted to preserve them when discarding
	 * page cache below. We are also protected from pages becoming dirty
	 * by i_mmap_sem.
	 */
	ret = filemap_write_and_wait_range(inode->i_mapping, offset + len,
					   LLONG_MAX);
	if (ret)
		goto out_mmap;
	truncate_pagecache(inode, ioffset);

	credits = ext4_writepage_trans_blocks(inode);
	handle = ext4_journal_start(inode, EXT4_HT_TRUNCATE, credits);
	if (IS_ERR(handle)) {
		ret = PTR_ERR(handle);
		goto out_mmap;
	}

	down_write(&EXT4_I(inode)->i_data_sem);
	ext4_discard_preallocations(inode);

	ret = ext4_es_remove_extent(inode, punch_start,
				    EXT_MAX_BLOCKS - punch_start);
	if (ret) {
		up_write(&EXT4_I(inode)->i_data_sem);
		goto out_stop;
	}

	ret = ext4_ext_remove_space(inode, punch_start, punch_stop - 1);
	if (ret) {
		up_write(&EXT4_I(inode)->i_data_sem);
		goto out_stop;
	}
	ext4_discard_preallocations(inode);

	ret = ext4_ext_shift_extents(inode, handle, punch_stop,
				     punch_stop - punch_start, SHIFT_LEFT);
	if (ret) {
		up_write(&EXT4_I(inode)->i_data_sem);
		goto out_stop;
	}

	new_size = inode->i_size - len;
	i_size_write(inode, new_size);
	EXT4_I(inode)->i_disksize = new_size;

	up_write(&EXT4_I(inode)->i_data_sem);
	if (IS_SYNC(inode))
		ext4_handle_sync(handle);
	inode->i_mtime = inode->i_ctime = current_time(inode);
	ext4_mark_inode_dirty(handle, inode);
	ext4_update_inode_fsync_trans(handle, inode, 1);

out_stop:
	ext4_journal_stop(handle);
out_mmap:
	up_write(&EXT4_I(inode)->i_mmap_sem);
out_mutex:
	inode_unlock(inode);
	return ret;
}

/*
 * ext4_insert_range:
 * This function implements the FALLOC_FL_INSERT_RANGE flag of fallocate.
 * The data blocks starting from @offset to the EOF are shifted by @len
 * towards right to create a hole in the @inode. Inode size is increased
 * by len bytes.
 * Returns 0 on success, error otherwise.
 */
static int ext4_insert_range(struct inode *inode, loff_t offset, loff_t len)
{
	struct super_block *sb = inode->i_sb;
	handle_t *handle;
	struct ext4_ext_path *path;
	struct ext4_extent *extent;
	ext4_lblk_t offset_lblk, len_lblk, ee_start_lblk = 0;
	unsigned int credits, ee_len;
	int ret = 0, depth, split_flag = 0;
	loff_t ioffset;

	/*
	 * We need to test this early because xfstests assumes that an
	 * insert range of (0, 1) will return EOPNOTSUPP if the file
	 * system does not support insert range.
	 */
	if (!ext4_test_inode_flag(inode, EXT4_INODE_EXTENTS))
		return -EOPNOTSUPP;

	/* Insert range works only on fs cluster size aligned regions. */
	if (!IS_ALIGNED(offset | len, EXT4_CLUSTER_SIZE(sb)))
		return -EINVAL;

	trace_ext4_insert_range(inode, offset, len);

	offset_lblk = offset >> EXT4_BLOCK_SIZE_BITS(sb);
	len_lblk = len >> EXT4_BLOCK_SIZE_BITS(sb);

	/* Call ext4_force_commit to flush all data in case of data=journal */
	if (ext4_should_journal_data(inode)) {
		ret = ext4_force_commit(inode->i_sb);
		if (ret)
			return ret;
	}

	inode_lock(inode);
	/* Currently just for extent based files */
	if (!ext4_test_inode_flag(inode, EXT4_INODE_EXTENTS)) {
		ret = -EOPNOTSUPP;
		goto out_mutex;
	}

	/* Check whether the maximum file size would be exceeded */
	if (len > inode->i_sb->s_maxbytes - inode->i_size) {
		ret = -EFBIG;
		goto out_mutex;
	}

	/* Offset must be less than i_size */
	if (offset >= inode->i_size) {
		ret = -EINVAL;
		goto out_mutex;
	}

	/* Wait for existing dio to complete */
	inode_dio_wait(inode);

	/*
	 * Prevent page faults from reinstantiating pages we have released from
	 * page cache.
	 */
	down_write(&EXT4_I(inode)->i_mmap_sem);

	ret = ext4_break_layouts(inode);
	if (ret)
		goto out_mmap;

	/*
	 * Need to round down to align start offset to page size boundary
	 * for page size > block size.
	 */
	ioffset = round_down(offset, PAGE_SIZE);
	/* Write out all dirty pages */
	ret = filemap_write_and_wait_range(inode->i_mapping, ioffset,
			LLONG_MAX);
	if (ret)
		goto out_mmap;
	truncate_pagecache(inode, ioffset);

	credits = ext4_writepage_trans_blocks(inode);
	handle = ext4_journal_start(inode, EXT4_HT_TRUNCATE, credits);
	if (IS_ERR(handle)) {
		ret = PTR_ERR(handle);
		goto out_mmap;
	}

	/* Expand file to avoid data loss if there is error while shifting */
	inode->i_size += len;
	EXT4_I(inode)->i_disksize += len;
	inode->i_mtime = inode->i_ctime = current_time(inode);
	ret = ext4_mark_inode_dirty(handle, inode);
	if (ret)
		goto out_stop;

	down_write(&EXT4_I(inode)->i_data_sem);
	ext4_discard_preallocations(inode);

	path = ext4_find_extent(inode, offset_lblk, NULL, 0);
	if (IS_ERR(path)) {
		up_write(&EXT4_I(inode)->i_data_sem);
		goto out_stop;
	}

	depth = ext_depth(inode);
	extent = path[depth].p_ext;
	if (extent) {
		ee_start_lblk = le32_to_cpu(extent->ee_block);
		ee_len = ext4_ext_get_actual_len(extent);

		/*
		 * If offset_lblk is not the starting block of extent, split
		 * the extent @offset_lblk
		 */
		if ((offset_lblk > ee_start_lblk) &&
				(offset_lblk < (ee_start_lblk + ee_len))) {
			if (ext4_ext_is_unwritten(extent))
				split_flag = EXT4_EXT_MARK_UNWRIT1 |
					EXT4_EXT_MARK_UNWRIT2;
			ret = ext4_split_extent_at(handle, inode, &path,
					offset_lblk, split_flag,
					EXT4_EX_NOCACHE |
					EXT4_GET_BLOCKS_PRE_IO |
					EXT4_GET_BLOCKS_METADATA_NOFAIL);
		}

		ext4_ext_drop_refs(path);
		kfree(path);
		if (ret < 0) {
			up_write(&EXT4_I(inode)->i_data_sem);
			goto out_stop;
		}
	} else {
		ext4_ext_drop_refs(path);
		kfree(path);
	}

	ret = ext4_es_remove_extent(inode, offset_lblk,
			EXT_MAX_BLOCKS - offset_lblk);
	if (ret) {
		up_write(&EXT4_I(inode)->i_data_sem);
		goto out_stop;
	}

	/*
	 * if offset_lblk lies in a hole which is at start of file, use
	 * ee_start_lblk to shift extents
	 */
	ret = ext4_ext_shift_extents(inode, handle,
		ee_start_lblk > offset_lblk ? ee_start_lblk : offset_lblk,
		len_lblk, SHIFT_RIGHT);

	up_write(&EXT4_I(inode)->i_data_sem);
	if (IS_SYNC(inode))
		ext4_handle_sync(handle);
	if (ret >= 0)
		ext4_update_inode_fsync_trans(handle, inode, 1);

out_stop:
	ext4_journal_stop(handle);
out_mmap:
	up_write(&EXT4_I(inode)->i_mmap_sem);
out_mutex:
	inode_unlock(inode);
	return ret;
}

/**
 * ext4_swap_extents() - Swap extents between two inodes
 * @handle: handle for this transaction
 * @inode1:	First inode
 * @inode2:	Second inode
 * @lblk1:	Start block for first inode
 * @lblk2:	Start block for second inode
 * @count:	Number of blocks to swap
 * @unwritten: Mark second inode's extents as unwritten after swap
 * @erp:	Pointer to save error value
 *
 * This helper routine does exactly what is promise "swap extents". All other
 * stuff such as page-cache locking consistency, bh mapping consistency or
 * extent's data copying must be performed by caller.
 * Locking:
 * 		i_mutex is held for both inodes
 * 		i_data_sem is locked for write for both inodes
 * Assumptions:
 *		All pages from requested range are locked for both inodes
 */
int
ext4_swap_extents(handle_t *handle, struct inode *inode1,
		  struct inode *inode2, ext4_lblk_t lblk1, ext4_lblk_t lblk2,
		  ext4_lblk_t count, int unwritten, int *erp)
{
	struct ext4_ext_path *path1 = NULL;
	struct ext4_ext_path *path2 = NULL;
	int replaced_count = 0;

	BUG_ON(!rwsem_is_locked(&EXT4_I(inode1)->i_data_sem));
	BUG_ON(!rwsem_is_locked(&EXT4_I(inode2)->i_data_sem));
	BUG_ON(!inode_is_locked(inode1));
	BUG_ON(!inode_is_locked(inode2));

	*erp = ext4_es_remove_extent(inode1, lblk1, count);
	if (unlikely(*erp))
		return 0;
	*erp = ext4_es_remove_extent(inode2, lblk2, count);
	if (unlikely(*erp))
		return 0;

	while (count) {
		struct ext4_extent *ex1, *ex2, tmp_ex;
		ext4_lblk_t e1_blk, e2_blk;
		int e1_len, e2_len, len;
		int split = 0;

		path1 = ext4_find_extent(inode1, lblk1, NULL, EXT4_EX_NOCACHE);
		if (IS_ERR(path1)) {
			*erp = PTR_ERR(path1);
			path1 = NULL;
		finish:
			count = 0;
			goto repeat;
		}
		path2 = ext4_find_extent(inode2, lblk2, NULL, EXT4_EX_NOCACHE);
		if (IS_ERR(path2)) {
			*erp = PTR_ERR(path2);
			path2 = NULL;
			goto finish;
		}
		ex1 = path1[path1->p_depth].p_ext;
		ex2 = path2[path2->p_depth].p_ext;
		/* Do we have somthing to swap ? */
		if (unlikely(!ex2 || !ex1))
			goto finish;

		e1_blk = le32_to_cpu(ex1->ee_block);
		e2_blk = le32_to_cpu(ex2->ee_block);
		e1_len = ext4_ext_get_actual_len(ex1);
		e2_len = ext4_ext_get_actual_len(ex2);

		/* Hole handling */
		if (!in_range(lblk1, e1_blk, e1_len) ||
		    !in_range(lblk2, e2_blk, e2_len)) {
			ext4_lblk_t next1, next2;

			/* if hole after extent, then go to next extent */
			next1 = ext4_ext_next_allocated_block(path1);
			next2 = ext4_ext_next_allocated_block(path2);
			/* If hole before extent, then shift to that extent */
			if (e1_blk > lblk1)
				next1 = e1_blk;
			if (e2_blk > lblk2)
				next2 = e2_blk;
			/* Do we have something to swap */
			if (next1 == EXT_MAX_BLOCKS || next2 == EXT_MAX_BLOCKS)
				goto finish;
			/* Move to the rightest boundary */
			len = next1 - lblk1;
			if (len < next2 - lblk2)
				len = next2 - lblk2;
			if (len > count)
				len = count;
			lblk1 += len;
			lblk2 += len;
			count -= len;
			goto repeat;
		}

		/* Prepare left boundary */
		if (e1_blk < lblk1) {
			split = 1;
			*erp = ext4_force_split_extent_at(handle, inode1,
						&path1, lblk1, 0);
			if (unlikely(*erp))
				goto finish;
		}
		if (e2_blk < lblk2) {
			split = 1;
			*erp = ext4_force_split_extent_at(handle, inode2,
						&path2,  lblk2, 0);
			if (unlikely(*erp))
				goto finish;
		}
		/* ext4_split_extent_at() may result in leaf extent split,
		 * path must to be revalidated. */
		if (split)
			goto repeat;

		/* Prepare right boundary */
		len = count;
		if (len > e1_blk + e1_len - lblk1)
			len = e1_blk + e1_len - lblk1;
		if (len > e2_blk + e2_len - lblk2)
			len = e2_blk + e2_len - lblk2;

		if (len != e1_len) {
			split = 1;
			*erp = ext4_force_split_extent_at(handle, inode1,
						&path1, lblk1 + len, 0);
			if (unlikely(*erp))
				goto finish;
		}
		if (len != e2_len) {
			split = 1;
			*erp = ext4_force_split_extent_at(handle, inode2,
						&path2, lblk2 + len, 0);
			if (*erp)
				goto finish;
		}
		/* ext4_split_extent_at() may result in leaf extent split,
		 * path must to be revalidated. */
		if (split)
			goto repeat;

		BUG_ON(e2_len != e1_len);
		*erp = ext4_ext_get_access(handle, inode1, path1 + path1->p_depth);
		if (unlikely(*erp))
			goto finish;
		*erp = ext4_ext_get_access(handle, inode2, path2 + path2->p_depth);
		if (unlikely(*erp))
			goto finish;

		/* Both extents are fully inside boundaries. Swap it now */
		tmp_ex = *ex1;
		ext4_ext_store_pblock(ex1, ext4_ext_pblock(ex2));
		ext4_ext_store_pblock(ex2, ext4_ext_pblock(&tmp_ex));
		ex1->ee_len = cpu_to_le16(e2_len);
		ex2->ee_len = cpu_to_le16(e1_len);
		if (unwritten)
			ext4_ext_mark_unwritten(ex2);
		if (ext4_ext_is_unwritten(&tmp_ex))
			ext4_ext_mark_unwritten(ex1);

		ext4_ext_try_to_merge(handle, inode2, path2, ex2);
		ext4_ext_try_to_merge(handle, inode1, path1, ex1);
		*erp = ext4_ext_dirty(handle, inode2, path2 +
				      path2->p_depth);
		if (unlikely(*erp))
			goto finish;
		*erp = ext4_ext_dirty(handle, inode1, path1 +
				      path1->p_depth);
		/*
		 * Looks scarry ah..? second inode already points to new blocks,
		 * and it was successfully dirtied. But luckily error may happen
		 * only due to journal error, so full transaction will be
		 * aborted anyway.
		 */
		if (unlikely(*erp))
			goto finish;
		lblk1 += len;
		lblk2 += len;
		replaced_count += len;
		count -= len;

	repeat:
		ext4_ext_drop_refs(path1);
		kfree(path1);
		ext4_ext_drop_refs(path2);
		kfree(path2);
		path1 = path2 = NULL;
	}
	return replaced_count;
}

/*
 * ext4_clu_mapped - determine whether any block in a logical cluster has
 *                   been mapped to a physical cluster
 *
 * @inode - file containing the logical cluster
 * @lclu - logical cluster of interest
 *
 * Returns 1 if any block in the logical cluster is mapped, signifying
 * that a physical cluster has been allocated for it.  Otherwise,
 * returns 0.  Can also return negative error codes.  Derived from
 * ext4_ext_map_blocks().
 */
int ext4_clu_mapped(struct inode *inode, ext4_lblk_t lclu)
{
	struct ext4_sb_info *sbi = EXT4_SB(inode->i_sb);
	struct ext4_ext_path *path;
	int depth, mapped = 0, err = 0;
	struct ext4_extent *extent;
	ext4_lblk_t first_lblk, first_lclu, last_lclu;

	/* search for the extent closest to the first block in the cluster */
	path = ext4_find_extent(inode, EXT4_C2B(sbi, lclu), NULL, 0);
	if (IS_ERR(path)) {
		err = PTR_ERR(path);
		path = NULL;
		goto out;
	}

	depth = ext_depth(inode);

	/*
	 * A consistent leaf must not be empty.  This situation is possible,
	 * though, _during_ tree modification, and it's why an assert can't
	 * be put in ext4_find_extent().
	 */
	if (unlikely(path[depth].p_ext == NULL && depth != 0)) {
		EXT4_ERROR_INODE(inode,
		    "bad extent address - lblock: %lu, depth: %d, pblock: %lld",
				 (unsigned long) EXT4_C2B(sbi, lclu),
				 depth, path[depth].p_block);
		err = -EFSCORRUPTED;
		goto out;
	}

	extent = path[depth].p_ext;

	/* can't be mapped if the extent tree is empty */
	if (extent == NULL)
		goto out;

	first_lblk = le32_to_cpu(extent->ee_block);
	first_lclu = EXT4_B2C(sbi, first_lblk);

	/*
	 * Three possible outcomes at this point - found extent spanning
	 * the target cluster, to the left of the target cluster, or to the
	 * right of the target cluster.  The first two cases are handled here.
	 * The last case indicates the target cluster is not mapped.
	 */
	if (lclu >= first_lclu) {
		last_lclu = EXT4_B2C(sbi, first_lblk +
				     ext4_ext_get_actual_len(extent) - 1);
		if (lclu <= last_lclu) {
			mapped = 1;
		} else {
			first_lblk = ext4_ext_next_allocated_block(path);
			first_lclu = EXT4_B2C(sbi, first_lblk);
			if (lclu == first_lclu)
				mapped = 1;
		}
	}

out:
	ext4_ext_drop_refs(path);
	kfree(path);

	return err ? err : mapped;
}<|MERGE_RESOLUTION|>--- conflicted
+++ resolved
@@ -4827,13 +4827,6 @@
 		error = -ENOENT;
 	return error;
 }
-<<<<<<< HEAD
-
-static const struct iomap_ops ext4_iomap_xattr_ops = {
-	.iomap_begin		= ext4_iomap_xattr_begin,
-};
-
-=======
 
 static const struct iomap_ops ext4_iomap_xattr_ops = {
 	.iomap_begin		= ext4_iomap_xattr_begin,
@@ -4861,7 +4854,6 @@
 	return 0;
 }
 
->>>>>>> 358c7c61
 static int _ext4_fiemap(struct inode *inode, struct fiemap_extent_info *fieinfo,
 			__u64 start, __u64 len, bool from_es_cache)
 {
