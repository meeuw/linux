/*
 * Copyright (C) 2015  ARM Limited
 * Author: Dave Martin <Dave.Martin@arm.com>
 *
 * This program is free software; you can redistribute it and/or modify
 * it under the terms of the GNU General Public License version 2 as
 * published by the Free Software Foundation.
 *
 * This program is distributed in the hope that it will be useful,
 * but WITHOUT ANY WARRANTY; without even the implied warranty of
 * MERCHANTABILITY or FITNESS FOR A PARTICULAR PURPOSE.  See the
 * GNU General Public License for more details.
 *
 * You should have received a copy of the GNU General Public License
 * along with this program.  If not, see <http://www.gnu.org/licenses/>.
 */

#ifndef _ARCH_ARM64_ASM_BUG_H
#define _ARCH_ARM64_ASM_BUG_H

#include <linux/stringify.h>

<<<<<<< HEAD
#ifdef CONFIG_DEBUG_BUGVERBOSE
#define _BUGVERBOSE_LOCATION(file, line) __BUGVERBOSE_LOCATION(file, line)
#define __BUGVERBOSE_LOCATION(file, line)				\
		".pushsection .rodata.str,\"aMS\",@progbits,1\n"	\
	"2:	.string \"" file "\"\n\t"				\
		".popsection\n\t"					\
									\
		".long 2b - 0b\n\t"					\
		".short " #line "\n\t"
#else
#define _BUGVERBOSE_LOCATION(file, line)
#endif

#ifdef CONFIG_GENERIC_BUG

#define __BUG_ENTRY(flags) 				\
		".pushsection __bug_table,\"aw\"\n\t"	\
		".align 2\n\t"				\
	"0:	.long 1f - 0b\n\t"			\
_BUGVERBOSE_LOCATION(__FILE__, __LINE__)		\
		".short " #flags "\n\t"			\
		".popsection\n"				\
	"1:	"
#else
#define __BUG_ENTRY(flags) ""
#endif
=======
#include <asm/asm-bug.h>
>>>>>>> bb176f67

#define __BUG_FLAGS(flags)				\
	asm volatile (__stringify(ASM_BUG_FLAGS(flags)));

#define BUG() do {					\
	__BUG_FLAGS(0);					\
	unreachable();					\
} while (0)

#define __WARN_FLAGS(flags) __BUG_FLAGS(BUGFLAG_WARNING|(flags))

#define HAVE_ARCH_BUG

#include <asm-generic/bug.h>

#endif /* ! _ARCH_ARM64_ASM_BUG_H */<|MERGE_RESOLUTION|>--- conflicted
+++ resolved
@@ -20,36 +20,7 @@
 
 #include <linux/stringify.h>
 
-<<<<<<< HEAD
-#ifdef CONFIG_DEBUG_BUGVERBOSE
-#define _BUGVERBOSE_LOCATION(file, line) __BUGVERBOSE_LOCATION(file, line)
-#define __BUGVERBOSE_LOCATION(file, line)				\
-		".pushsection .rodata.str,\"aMS\",@progbits,1\n"	\
-	"2:	.string \"" file "\"\n\t"				\
-		".popsection\n\t"					\
-									\
-		".long 2b - 0b\n\t"					\
-		".short " #line "\n\t"
-#else
-#define _BUGVERBOSE_LOCATION(file, line)
-#endif
-
-#ifdef CONFIG_GENERIC_BUG
-
-#define __BUG_ENTRY(flags) 				\
-		".pushsection __bug_table,\"aw\"\n\t"	\
-		".align 2\n\t"				\
-	"0:	.long 1f - 0b\n\t"			\
-_BUGVERBOSE_LOCATION(__FILE__, __LINE__)		\
-		".short " #flags "\n\t"			\
-		".popsection\n"				\
-	"1:	"
-#else
-#define __BUG_ENTRY(flags) ""
-#endif
-=======
 #include <asm/asm-bug.h>
->>>>>>> bb176f67
 
 #define __BUG_FLAGS(flags)				\
 	asm volatile (__stringify(ASM_BUG_FLAGS(flags)));
