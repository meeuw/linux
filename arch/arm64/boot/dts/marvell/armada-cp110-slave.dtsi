--- conflicted
+++ resolved
@@ -60,16 +60,6 @@
 			compatible = "simple-bus";
 			ranges = <0x0 0x0 0xf4000000 0x2000000>;
 
-<<<<<<< HEAD
-			cps_rtc: rtc@284000 {
-				compatible = "marvell,armada-8k-rtc";
-				reg = <0x284000 0x20>, <0x284080 0x24>;
-				reg-names = "rtc", "rtc-soc";
-				interrupts = <ICU_GRP_NSR 77 IRQ_TYPE_LEVEL_HIGH>;
-			};
-
-=======
->>>>>>> c911171a
 			cps_ethernet: ethernet@0 {
 				compatible = "marvell,armada-7k-pp22";
 				reg = <0x0 0x100000>, <0x129000 0xb000>;
