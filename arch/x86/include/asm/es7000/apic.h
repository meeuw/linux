#ifndef __ASM_ES7000_APIC_H
#define __ASM_ES7000_APIC_H

#define xapic_phys_to_log_apicid(cpu) per_cpu(x86_bios_cpu_apicid, cpu)
#define esr_disable (1)

static inline int apic_id_registered(void)
{
	        return (1);
}

<<<<<<< HEAD
static inline cpumask_t target_cpus_cluster(void)
{
	return CPU_MASK_ALL;
}

static inline cpumask_t target_cpus(void)
{
	return cpumask_of_cpu(smp_processor_id());
}

=======
static inline const cpumask_t *target_cpus_cluster(void)
{
	return &CPU_MASK_ALL;
}

static inline const cpumask_t *target_cpus(void)
{
	return &cpumask_of_cpu(smp_processor_id());
}

>>>>>>> c3d80000
#define APIC_DFR_VALUE_CLUSTER		(APIC_DFR_CLUSTER)
#define INT_DELIVERY_MODE_CLUSTER	(dest_LowestPrio)
#define INT_DEST_MODE_CLUSTER		(1) /* logical delivery broadcast to all procs */
#define NO_BALANCE_IRQ_CLUSTER		(1)

#define APIC_DFR_VALUE		(APIC_DFR_FLAT)
#define INT_DELIVERY_MODE	(dest_Fixed)
#define INT_DEST_MODE		(0)    /* phys delivery to target procs */
#define NO_BALANCE_IRQ		(0)
#undef  APIC_DEST_LOGICAL
#define APIC_DEST_LOGICAL	0x0

static inline unsigned long check_apicid_used(physid_mask_t bitmap, int apicid)
{
	return 0;
}
static inline unsigned long check_apicid_present(int bit)
{
	return physid_isset(bit, phys_cpu_present_map);
}

#define apicid_cluster(apicid) (apicid & 0xF0)

static inline unsigned long calculate_ldr(int cpu)
{
	unsigned long id;
	id = xapic_phys_to_log_apicid(cpu);
	return (SET_APIC_LOGICAL_ID(id));
}

/*
 * Set up the logical destination ID.
 *
 * Intel recommends to set DFR, LdR and TPR before enabling
 * an APIC.  See e.g. "AP-388 82489DX User's Manual" (Intel
 * document number 292116).  So here it goes...
 */
static inline void init_apic_ldr_cluster(void)
{
	unsigned long val;
	int cpu = smp_processor_id();

	apic_write(APIC_DFR, APIC_DFR_VALUE_CLUSTER);
	val = calculate_ldr(cpu);
	apic_write(APIC_LDR, val);
}

static inline void init_apic_ldr(void)
{
	unsigned long val;
	int cpu = smp_processor_id();

	apic_write(APIC_DFR, APIC_DFR_VALUE);
	val = calculate_ldr(cpu);
	apic_write(APIC_LDR, val);
}

extern int apic_version [MAX_APICS];
static inline void setup_apic_routing(void)
{
	int apic = per_cpu(x86_bios_cpu_apicid, smp_processor_id());
	printk("Enabling APIC mode:  %s. Using %d I/O APICs, target cpus %lx\n",
		(apic_version[apic] == 0x14) ?
			"Physical Cluster" : "Logical Cluster",
			nr_ioapics, cpus_addr(*target_cpus())[0]);
}

static inline int multi_timer_check(int apic, int irq)
{
	return 0;
}

static inline int apicid_to_node(int logical_apicid)
{
	return 0;
}


static inline int cpu_present_to_apicid(int mps_cpu)
{
	if (!mps_cpu)
		return boot_cpu_physical_apicid;
	else if (mps_cpu < nr_cpu_ids)
		return (int) per_cpu(x86_bios_cpu_apicid, mps_cpu);
	else
		return BAD_APICID;
}

static inline physid_mask_t apicid_to_cpu_present(int phys_apicid)
{
	static int id = 0;
	physid_mask_t mask;
	mask = physid_mask_of_physid(id);
	++id;
	return mask;
}

extern u8 cpu_2_logical_apicid[];
/* Mapping from cpu number to logical apicid */
static inline int cpu_to_logical_apicid(int cpu)
{
#ifdef CONFIG_SMP
	if (cpu >= nr_cpu_ids)
		return BAD_APICID;
	return (int)cpu_2_logical_apicid[cpu];
#else
	return logical_smp_processor_id();
#endif
}

static inline physid_mask_t ioapic_phys_id_map(physid_mask_t phys_map)
{
	/* For clustered we don't have a good way to do this yet - hack */
	return physids_promote(0xff);
}


static inline void setup_portio_remap(void)
{
}

extern unsigned int boot_cpu_physical_apicid;
static inline int check_phys_apicid_present(int cpu_physical_apicid)
{
	boot_cpu_physical_apicid = read_apic_id();
	return (1);
}

<<<<<<< HEAD
static inline unsigned int cpu_mask_to_apicid_cluster(cpumask_t cpumask)
=======
static inline unsigned int
cpu_mask_to_apicid_cluster(const struct cpumask *cpumask)
>>>>>>> c3d80000
{
	int num_bits_set;
	int cpus_found = 0;
	int cpu;
	int apicid;

	num_bits_set = cpumask_weight(cpumask);
	/* Return id to all */
	if (num_bits_set == NR_CPUS)
		return 0xFF;
	/*
	 * The cpus in the mask must all be on the apic cluster.  If are not
	 * on the same apicid cluster return default value of TARGET_CPUS.
	 */
	cpu = cpumask_first(cpumask);
	apicid = cpu_to_logical_apicid(cpu);
	while (cpus_found < num_bits_set) {
		if (cpumask_test_cpu(cpu, cpumask)) {
			int new_apicid = cpu_to_logical_apicid(cpu);
			if (apicid_cluster(apicid) !=
					apicid_cluster(new_apicid)){
				printk ("%s: Not a valid mask!\n", __func__);
				return 0xFF;
			}
			apicid = new_apicid;
			cpus_found++;
		}
		cpu++;
	}
	return apicid;
}

<<<<<<< HEAD
static inline unsigned int cpu_mask_to_apicid(cpumask_t cpumask)
=======
static inline unsigned int cpu_mask_to_apicid(const cpumask_t *cpumask)
>>>>>>> c3d80000
{
	int num_bits_set;
	int cpus_found = 0;
	int cpu;
	int apicid;

<<<<<<< HEAD
	num_bits_set = cpus_weight(cpumask);
=======
	num_bits_set = cpus_weight(*cpumask);
>>>>>>> c3d80000
	/* Return id to all */
	if (num_bits_set == NR_CPUS)
		return cpu_to_logical_apicid(0);
	/*
	 * The cpus in the mask must all be on the apic cluster.  If are not
	 * on the same apicid cluster return default value of TARGET_CPUS.
	 */
<<<<<<< HEAD
	cpu = first_cpu(cpumask);
	apicid = cpu_to_logical_apicid(cpu);
	while (cpus_found < num_bits_set) {
		if (cpu_isset(cpu, cpumask)) {
=======
	cpu = first_cpu(*cpumask);
	apicid = cpu_to_logical_apicid(cpu);
	while (cpus_found < num_bits_set) {
		if (cpu_isset(cpu, *cpumask)) {
			int new_apicid = cpu_to_logical_apicid(cpu);
			if (apicid_cluster(apicid) !=
					apicid_cluster(new_apicid)){
				printk ("%s: Not a valid mask!\n", __func__);
				return cpu_to_logical_apicid(0);
			}
			apicid = new_apicid;
			cpus_found++;
		}
		cpu++;
	}
	return apicid;
}


static inline unsigned int cpu_mask_to_apicid_and(const struct cpumask *inmask,
						  const struct cpumask *andmask)
{
	int num_bits_set;
	int cpus_found = 0;
	int cpu;
	int apicid = cpu_to_logical_apicid(0);
	cpumask_var_t cpumask;

	if (!alloc_cpumask_var(&cpumask, GFP_ATOMIC))
		return apicid;

	cpumask_and(cpumask, inmask, andmask);
	cpumask_and(cpumask, cpumask, cpu_online_mask);

	num_bits_set = cpumask_weight(cpumask);
	/* Return id to all */
	if (num_bits_set == NR_CPUS)
		goto exit;
	/*
	 * The cpus in the mask must all be on the apic cluster.  If are not
	 * on the same apicid cluster return default value of TARGET_CPUS.
	 */
	cpu = cpumask_first(cpumask);
	apicid = cpu_to_logical_apicid(cpu);
	while (cpus_found < num_bits_set) {
		if (cpumask_test_cpu(cpu, cpumask)) {
>>>>>>> c3d80000
			int new_apicid = cpu_to_logical_apicid(cpu);
			if (apicid_cluster(apicid) !=
					apicid_cluster(new_apicid)){
				printk ("%s: Not a valid mask!\n", __func__);
				return cpu_to_logical_apicid(0);
			}
			apicid = new_apicid;
			cpus_found++;
		}
		cpu++;
	}
exit:
	free_cpumask_var(cpumask);
	return apicid;
}

static inline u32 phys_pkg_id(u32 cpuid_apic, int index_msb)
{
	return cpuid_apic >> index_msb;
}

#endif /* __ASM_ES7000_APIC_H */<|MERGE_RESOLUTION|>--- conflicted
+++ resolved
@@ -9,18 +9,6 @@
 	        return (1);
 }
 
-<<<<<<< HEAD
-static inline cpumask_t target_cpus_cluster(void)
-{
-	return CPU_MASK_ALL;
-}
-
-static inline cpumask_t target_cpus(void)
-{
-	return cpumask_of_cpu(smp_processor_id());
-}
-
-=======
 static inline const cpumask_t *target_cpus_cluster(void)
 {
 	return &CPU_MASK_ALL;
@@ -31,7 +19,6 @@
 	return &cpumask_of_cpu(smp_processor_id());
 }
 
->>>>>>> c3d80000
 #define APIC_DFR_VALUE_CLUSTER		(APIC_DFR_CLUSTER)
 #define INT_DELIVERY_MODE_CLUSTER	(dest_LowestPrio)
 #define INT_DEST_MODE_CLUSTER		(1) /* logical delivery broadcast to all procs */
@@ -160,12 +147,8 @@
 	return (1);
 }
 
-<<<<<<< HEAD
-static inline unsigned int cpu_mask_to_apicid_cluster(cpumask_t cpumask)
-=======
 static inline unsigned int
 cpu_mask_to_apicid_cluster(const struct cpumask *cpumask)
->>>>>>> c3d80000
 {
 	int num_bits_set;
 	int cpus_found = 0;
@@ -198,22 +181,14 @@
 	return apicid;
 }
 
-<<<<<<< HEAD
-static inline unsigned int cpu_mask_to_apicid(cpumask_t cpumask)
-=======
 static inline unsigned int cpu_mask_to_apicid(const cpumask_t *cpumask)
->>>>>>> c3d80000
 {
 	int num_bits_set;
 	int cpus_found = 0;
 	int cpu;
 	int apicid;
 
-<<<<<<< HEAD
-	num_bits_set = cpus_weight(cpumask);
-=======
 	num_bits_set = cpus_weight(*cpumask);
->>>>>>> c3d80000
 	/* Return id to all */
 	if (num_bits_set == NR_CPUS)
 		return cpu_to_logical_apicid(0);
@@ -221,12 +196,6 @@
 	 * The cpus in the mask must all be on the apic cluster.  If are not
 	 * on the same apicid cluster return default value of TARGET_CPUS.
 	 */
-<<<<<<< HEAD
-	cpu = first_cpu(cpumask);
-	apicid = cpu_to_logical_apicid(cpu);
-	while (cpus_found < num_bits_set) {
-		if (cpu_isset(cpu, cpumask)) {
-=======
 	cpu = first_cpu(*cpumask);
 	apicid = cpu_to_logical_apicid(cpu);
 	while (cpus_found < num_bits_set) {
@@ -273,7 +242,6 @@
 	apicid = cpu_to_logical_apicid(cpu);
 	while (cpus_found < num_bits_set) {
 		if (cpumask_test_cpu(cpu, cpumask)) {
->>>>>>> c3d80000
 			int new_apicid = cpu_to_logical_apicid(cpu);
 			if (apicid_cluster(apicid) !=
 					apicid_cluster(new_apicid)){
